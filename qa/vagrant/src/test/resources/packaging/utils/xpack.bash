--- conflicted
+++ resolved
@@ -14,28 +14,6 @@
     local user="$ESPLUGIN_COMMAND_USER"
     local group="$ESPLUGIN_COMMAND_USER"
 
-<<<<<<< HEAD
-    assert_file "$ESHOME/bin/x-pack" d $user $group 755
-    assert_file "$ESHOME/bin/x-pack/certgen" f $user $group 755
-    assert_file "$ESHOME/bin/x-pack/croneval" f $user $group 755
-    assert_file "$ESHOME/bin/x-pack/extension" f $user $group 755
-    assert_file "$ESHOME/bin/x-pack/migrate" f $user $group 755
-    assert_file "$ESHOME/bin/x-pack/saml-metadata" f $user $group 755
-    assert_file "$ESHOME/bin/x-pack/setup-passwords" f $user $group 755
-    assert_file "$ESHOME/bin/x-pack/sql-cli" f $user $group 755
-    assert_file "$ESHOME/bin/x-pack/syskeygen" f $user $group 755
-    assert_file "$ESHOME/bin/x-pack/users" f $user $group 755
-    assert_file "$ESHOME/bin/x-pack/x-pack-env" f $user $group 755
-    assert_number_of_files "$ESHOME/bin/x-pack/" 24
-
-    assert_file "$ESCONFIG/x-pack" d $user elasticsearch 750
-    assert_file "$ESCONFIG/x-pack/users" f $user elasticsearch 660
-    assert_file "$ESCONFIG/x-pack/users_roles" f $user elasticsearch 660
-    assert_file "$ESCONFIG/x-pack/roles.yml" f $user elasticsearch 660
-    assert_file "$ESCONFIG/x-pack/role_mapping.yml" f $user elasticsearch 660
-    assert_file "$ESCONFIG/x-pack/log4j2.properties" f $user elasticsearch 660
-    assert_number_of_files "$ESCONFIG/x-pack" 5
-=======
     # Verify binary files
     assert_file "$ESHOME/bin/$name" d $user $group 755
     local binaryFiles=(
@@ -53,6 +31,8 @@
         'saml-metadata.bat'
         'setup-passwords'
         'setup-passwords.bat'
+        'sql-cli'
+        'sql-cli.bat'
         'syskeygen'
         'syskeygen.bat'
         'users'
@@ -64,7 +44,6 @@
         'x-pack-watcher-env'
         'x-pack-watcher-env.bat'
     )
->>>>>>> 4271fd7c
 
     local binaryFilesCount=0
     for binaryFile in ${binaryFiles[@]}; do
