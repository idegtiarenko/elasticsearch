--- conflicted
+++ resolved
@@ -154,20 +154,19 @@
                 .coordinationMetadata(state.metadata().coordinationMetadata())
                 .build();
 
-<<<<<<< HEAD
             // metadata has been rebuilt from scratch, so clear the routing table
             final GlobalRoutingTable.Builder globalRoutingTableBuilder = GlobalRoutingTable.builder();
-            metadata.projects().keySet().forEach(projectId -> globalRoutingTableBuilder.put(projectId, RoutingTable.EMPTY_ROUTING_TABLE));
+            metadata.projects().keySet().forEach(projectId -> {
+                final var indicesRouting = state.routingTable(projectId).indicesRouting();
+                assert indicesRouting.isEmpty() : "routing table for project [" + projectId + "] is not empty: " + indicesRouting;
+                globalRoutingTableBuilder.put(projectId, RoutingTable.EMPTY_ROUTING_TABLE);
+            });
 
             return ClusterState.builder(state)
                 .routingTable(globalRoutingTableBuilder.build())
                 .metadata(metadata)
                 .blocks(blocks.build())
                 .build();
-=======
-            assert state.routingTable().indicesRouting().isEmpty() : "routing table is not empty: " + state.routingTable().indicesRouting();
-            return ClusterState.builder(state).metadata(metadata).blocks(blocks.build()).build();
->>>>>>> ec27e20c
         }
         return state;
     }
