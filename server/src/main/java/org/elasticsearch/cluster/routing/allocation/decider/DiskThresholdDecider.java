/*
 * Copyright Elasticsearch B.V. and/or licensed to Elasticsearch B.V. under one
 * or more contributor license agreements. Licensed under the Elastic License
 * 2.0 and the Server Side Public License, v 1; you may not use this file except
 * in compliance with, at your election, the Elastic License 2.0 or the Server
 * Side Public License, v 1.
 */

package org.elasticsearch.cluster.routing.allocation.decider;

import org.apache.logging.log4j.LogManager;
import org.apache.logging.log4j.Logger;
import org.elasticsearch.cluster.ClusterInfo;
import org.elasticsearch.cluster.DiskUsage;
import org.elasticsearch.cluster.metadata.IndexMetadata;
import org.elasticsearch.cluster.metadata.Metadata;
import org.elasticsearch.cluster.routing.RecoverySource;
import org.elasticsearch.cluster.routing.RoutingNode;
import org.elasticsearch.cluster.routing.RoutingTable;
import org.elasticsearch.cluster.routing.ShardRouting;
import org.elasticsearch.cluster.routing.allocation.DiskThresholdSettings;
import org.elasticsearch.cluster.routing.allocation.RoutingAllocation;
import org.elasticsearch.common.Strings;
import org.elasticsearch.common.settings.ClusterSettings;
import org.elasticsearch.common.settings.Setting;
import org.elasticsearch.common.settings.Settings;
import org.elasticsearch.common.settings.SettingsException;
import org.elasticsearch.common.unit.ByteSizeValue;
import org.elasticsearch.core.UpdateForV9;
import org.elasticsearch.snapshots.SnapshotShardSizeInfo;

import java.util.Map;

import static org.elasticsearch.cluster.routing.ExpectedShardSizeEstimator.getExpectedShardSize;
import static org.elasticsearch.cluster.routing.ExpectedShardSizeEstimator.shouldReserveSpaceForInitializingShard;

/**
 * The {@link DiskThresholdDecider} checks that the node a shard is potentially
 * being allocated to has enough disk space.
 *
 * It has the following configurable settings, all of which can be changed dynamically:
 *
 * <code>cluster.routing.allocation.disk.watermark.low</code> is the low disk
 * watermark. New shards will not allocated to a node with usage higher than this,
 * although this watermark may be passed by allocating a shard. It defaults to
 * 0.85 (85.0%).
 *
 * <code>cluster.routing.allocation.disk.watermark.low.max_headroom</code> is the
 * max headroom for the low watermark. Defaults to 200GB when the low watermark
 * is not explicitly set. This caps the amount of free space required.
 *
 * <code>cluster.routing.allocation.disk.watermark.high</code> is the high disk
 * watermark. If a node has usage higher than this, shards are not allowed to
 * remain on the node. In addition, if allocating a shard to a node causes the
 * node to pass this watermark, it will not be allowed. It defaults to
 * 0.90 (90.0%).
 *
 * <code>cluster.routing.allocation.disk.watermark.high.max_headroom</code> is the
 * max headroom for the high watermark. Defaults to 150GB when the high watermark
 * is not explicitly set. This caps the amount of free space required.
 *
 * The watermark settings are expressed in terms of used disk percentage/ratio, or
 * exact byte values for free space (like "500mb").
 *
 * <code>cluster.routing.allocation.disk.threshold_enabled</code> is used to
 * enable or disable this decider. It defaults to true (enabled).
 */
public class DiskThresholdDecider extends AllocationDecider {

    private static final Logger logger = LogManager.getLogger(DiskThresholdDecider.class);

    public static final String NAME = "disk_threshold";

    @UpdateForV9
    public static final Setting<Boolean> ENABLE_FOR_SINGLE_DATA_NODE = Setting.boolSetting(
        "cluster.routing.allocation.disk.watermark.enable_for_single_data_node",
        true,
        new Setting.Validator<>() {
            @Override
            public void validate(Boolean value) {
                if (value == Boolean.FALSE) {
                    throw new SettingsException(
                        "setting [{}=false] is not allowed, only true is valid",
                        ENABLE_FOR_SINGLE_DATA_NODE.getKey()
                    );
                }
            }
        },
        Setting.Property.NodeScope,
        Setting.Property.DeprecatedWarning
    );

    public static final Setting<Boolean> SETTING_IGNORE_DISK_WATERMARKS = Setting.boolSetting(
        "index.routing.allocation.disk.watermark.ignore",
        false,
        Setting.Property.IndexScope,
        Setting.Property.PrivateIndex
    );

    private final DiskThresholdSettings diskThresholdSettings;

    public DiskThresholdDecider(Settings settings, ClusterSettings clusterSettings) {
        this.diskThresholdSettings = new DiskThresholdSettings(settings, clusterSettings);
        // get deprecation warnings.
        boolean enabledForSingleDataNode = ENABLE_FOR_SINGLE_DATA_NODE.get(settings);
        assert enabledForSingleDataNode;
    }

    /**
     * Returns the size of all unaccounted shards that are currently being relocated to
     * the node, but may not be finished transferring yet. Also accounts for started searchable
     * snapshot shards that have been allocated, but not present in the stale cluster info.
     *
     * If subtractShardsMovingAway is true then the size of shards moving away is subtracted from the total size of all shards
     */
    public static long sizeOfUnaccountedShards(
        RoutingNode node,
        boolean subtractShardsMovingAway,
        String dataPath,
        ClusterInfo clusterInfo,
        SnapshotShardSizeInfo snapshotShardSizeInfo,
        Metadata metadata,
        RoutingTable routingTable,
        long sizeOfUnaccountableSearchableSnapshotShards
    ) {
        // Account for reserved space wherever it is available
        final ClusterInfo.ReservedSpace reservedSpace = clusterInfo.getReservedSpace(node.nodeId(), dataPath);
        long totalSize = reservedSpace.total();
        // NB this counts all shards on the node when the ClusterInfoService retrieved the node stats, which may include shards that are
        // no longer initializing because their recovery failed or was cancelled.

        // Where reserved space is unavailable (e.g. stats are out-of-sync) compute a conservative estimate for initialising shards
        for (ShardRouting routing : node.initializing()) {
<<<<<<< HEAD
            if (routing.relocatingNodeId() == null && metadata.getIndexSafe(routing.index()).isSearchableSnapshot() == false) {
                // in practice the only initializing-but-not-relocating non-searchable-snapshot shards with a nonzero expected shard size
                // will be ones created
                // by a resize (shrink/split/clone) operation which we expect to happen using hard links, so they shouldn't be taking
                // any additional space and can be ignored here
                continue;
            }
            if (reservedSpace.containsShardId(routing.shardId())) {
                continue;
            }
            final String actualPath = clusterInfo.getDataPath(routing);
            // if we don't yet know the actual path of the incoming shard then conservatively assume it's going to the path with the least
            // free space
            if (actualPath == null || actualPath.equals(dataPath)) {
                totalSize += Math.max(
                    routing.getExpectedShardSize(),
                    getExpectedShardSize(routing, 0L, clusterInfo, null, metadata, routingTable)
                );
=======
            // Space needs to be reserved only when initializing shards that are going to use additional space
            // that is not yet accounted for by `reservedSpace` in case of lengthy recoveries
            if (shouldReserveSpaceForInitializingShard(routing, metadata) && reservedSpace.containsShardId(routing.shardId()) == false) {
                final String actualPath = clusterInfo.getDataPath(routing);
                // if we don't yet know the actual path of the incoming shard then conservatively assume
                // it's going to the path with the least free space
                if (actualPath == null || actualPath.equals(dataPath)) {
                    totalSize += Math.max(
                        routing.getExpectedShardSize(),
                        getExpectedShardSize(routing, 0L, clusterInfo, snapshotShardSizeInfo, metadata, routingTable)
                    );
                }
>>>>>>> 5b22d424
            }
        }

        totalSize += sizeOfUnaccountableSearchableSnapshotShards;

        if (subtractShardsMovingAway) {
            for (ShardRouting routing : node.relocating()) {
                if (dataPath.equals(clusterInfo.getDataPath(routing))) {
                    totalSize -= getExpectedShardSize(routing, 0L, clusterInfo, snapshotShardSizeInfo, metadata, routingTable);
                }
            }
        }

        return totalSize;
    }

    private static final Decision YES_UNALLOCATED_PRIMARY_BETWEEN_WATERMARKS = Decision.single(
        Decision.Type.YES,
        NAME,
        "the node " + "is above the low watermark, but less than the high watermark, and this primary shard has never been allocated before"
    );

    private static final Decision YES_DISK_WATERMARKS_IGNORED = Decision.single(
        Decision.Type.YES,
        NAME,
        "disk watermarks are ignored on this index"
    );

    @Override
    public Decision canAllocate(ShardRouting shardRouting, RoutingNode node, RoutingAllocation allocation) {
        Map<String, DiskUsage> usages = allocation.clusterInfo().getNodeMostAvailableDiskUsages();
        final Decision decision = earlyTerminate(usages);
        if (decision != null) {
            return decision;
        }

        if (allocation.metadata().index(shardRouting.index()).ignoreDiskWatermarks()) {
            return YES_DISK_WATERMARKS_IGNORED;
        }

        // subtractLeavingShards is passed as false here, because they still use disk space, and therefore we should be extra careful
        // and take the size into account
        final DiskUsageWithRelocations usage = getDiskUsage(node, allocation, usages, false);
        // Cache the used disk percentage for displaying disk percentages consistent with documentation
        double usedDiskPercentage = usage.getUsedDiskAsPercentage();
        long freeBytes = usage.getFreeBytes();
        final ByteSizeValue total = ByteSizeValue.ofBytes(usage.getTotalBytes());
        if (freeBytes < 0L) {
            final long sizeOfRelocatingShards = sizeOfUnaccountedShards(
                node,
                false,
                usage.getPath(),
                allocation.clusterInfo(),
                allocation.snapshotShardSizeInfo(),
                allocation.metadata(),
                allocation.routingTable(),
                allocation.unaccountedSearchableSnapshotSize(node)
            );
            logger.debug(
                "fewer free bytes remaining than the size of all incoming shards: "
                    + "usage {} on node {} including {} bytes of relocations, preventing allocation",
                usage,
                node.nodeId(),
                sizeOfRelocatingShards
            );

            return allocation.decision(
                Decision.NO,
                NAME,
                "the node has fewer free bytes remaining than the total size of all incoming shards: "
                    + "free space [%sB], relocating shards [%sB]",
                freeBytes + sizeOfRelocatingShards,
                sizeOfRelocatingShards
            );
        }

        ByteSizeValue freeBytesValue = ByteSizeValue.ofBytes(freeBytes);
        if (logger.isTraceEnabled()) {
            logger.trace("node [{}] has {}% used disk", node.nodeId(), usedDiskPercentage);
        }

        // flag that determines whether the low threshold checks below can be skipped. We use this for a primary shard that is freshly
        // allocated and empty.
        boolean skipLowThresholdChecks = shardRouting.primary()
            && shardRouting.active() == false
            && shardRouting.recoverySource().getType() == RecoverySource.Type.EMPTY_STORE;

        if (freeBytes < diskThresholdSettings.getFreeBytesThresholdLowStage(total).getBytes()) {
            if (skipLowThresholdChecks == false) {
                if (logger.isDebugEnabled()) {
                    logger.debug(
                        "less than the required {} free bytes threshold ({} free) on node {}, preventing allocation",
                        diskThresholdSettings.getFreeBytesThresholdLowStage(total).getBytes(),
                        freeBytesValue,
                        node.nodeId()
                    );
                }
                return allocation.decision(
                    Decision.NO,
                    NAME,
                    "the node is above the low watermark cluster setting [%s], having less than the minimum required [%s] free "
                        + "space, actual free: [%s], actual used: [%s]",
                    diskThresholdSettings.describeLowThreshold(total, true),
                    diskThresholdSettings.getFreeBytesThresholdLowStage(total),
                    freeBytesValue,
                    Strings.format1Decimals(usedDiskPercentage, "%")
                );
            } else if (freeBytes > diskThresholdSettings.getFreeBytesThresholdHighStage(total).getBytes()) {
                // Allow the shard to be allocated because it is primary that
                // has never been allocated if it's under the high watermark
                if (logger.isDebugEnabled()) {
                    logger.debug(
                        "less than the required {} free bytes threshold ({} free) on node {}, "
                            + "but allowing allocation because primary has never been allocated",
                        diskThresholdSettings.getFreeBytesThresholdLowStage(total),
                        freeBytesValue,
                        node.nodeId()
                    );
                }
                return YES_UNALLOCATED_PRIMARY_BETWEEN_WATERMARKS;
            } else {
                // Even though the primary has never been allocated, the node is
                // above the high watermark, so don't allow allocating the shard
                if (logger.isDebugEnabled()) {
                    logger.debug(
                        "less than the required {} free bytes threshold ({} free) on node {}, "
                            + "preventing allocation even though primary has never been allocated",
                        diskThresholdSettings.getFreeBytesThresholdHighStage(total).getBytes(),
                        freeBytesValue,
                        node.nodeId()
                    );
                }
                return allocation.decision(
                    Decision.NO,
                    NAME,
                    "the node is above the high watermark cluster setting [%s], having less than the minimum required [%s] free "
                        + "space, actual free: [%s], actual used: [%s]",
                    diskThresholdSettings.describeHighThreshold(total, true),
                    diskThresholdSettings.getFreeBytesThresholdHighStage(total),
                    freeBytesValue,
                    Strings.format1Decimals(usedDiskPercentage, "%")
                );
            }
        }

        // Secondly, check that allocating the shard to this node doesn't put it above the high watermark
        final long shardSize = getExpectedShardSize(shardRouting, 0L, allocation);
        assert shardSize >= 0 : shardSize;
        long freeBytesAfterShard = freeBytes - shardSize;
        if (freeBytesAfterShard < diskThresholdSettings.getFreeBytesThresholdHighStage(total).getBytes()) {
            if (logger.isDebugEnabled()) {
                logger.debug(
                    "after allocating [{}] node [{}] would be above the high watermark setting [{}], having less than the minimum "
                        + "required {} of free space (actual free: {}, actual used: {}, estimated shard size: {}), preventing allocation",
                    shardRouting,
                    node.nodeId(),
                    diskThresholdSettings.describeHighThreshold(total, false),
                    diskThresholdSettings.getFreeBytesThresholdHighStage(total),
                    freeBytesValue,
                    Strings.format1Decimals(usedDiskPercentage, "%"),
                    ByteSizeValue.ofBytes(shardSize)
                );
            }
            return allocation.decision(
                Decision.NO,
                NAME,
                "allocating the shard to this node will bring the node above the high watermark cluster setting [%s] "
                    + "and cause it to have less than the minimum required [%s] of free space (free: [%s], used: [%s], estimated "
                    + "shard size: [%s])",
                diskThresholdSettings.describeHighThreshold(total, true),
                diskThresholdSettings.getFreeBytesThresholdHighStage(total),
                freeBytesValue,
                Strings.format1Decimals(usedDiskPercentage, "%"),
                ByteSizeValue.ofBytes(shardSize)
            );
        }

        assert freeBytesAfterShard >= 0 : freeBytesAfterShard;
        return allocation.decision(
            Decision.YES,
            NAME,
            "enough disk for shard on node, free: [%s], used: [%s], shard size: [%s], free after allocating shard: [%s]",
            freeBytesValue,
            Strings.format1Decimals(usedDiskPercentage, "%"),
            ByteSizeValue.ofBytes(shardSize),
            ByteSizeValue.ofBytes(freeBytesAfterShard)
        );
    }

    @Override
    public Decision canForceAllocateDuringReplace(ShardRouting shardRouting, RoutingNode node, RoutingAllocation allocation) {
        Map<String, DiskUsage> usages = allocation.clusterInfo().getNodeMostAvailableDiskUsages();
        final Decision decision = earlyTerminate(usages);
        if (decision != null) {
            return decision;
        }

        if (allocation.metadata().index(shardRouting.index()).ignoreDiskWatermarks()) {
            return YES_DISK_WATERMARKS_IGNORED;
        }

        final DiskUsageWithRelocations usage = getDiskUsage(node, allocation, usages, false);
        final long shardSize = getExpectedShardSize(shardRouting, 0L, allocation);
        assert shardSize >= 0 : shardSize;
        final long freeBytesAfterShard = usage.getFreeBytes() - shardSize;
        if (freeBytesAfterShard < 0) {
            return Decision.single(
                Decision.Type.NO,
                NAME,
                "unable to force allocate shard to [%s] during replacement, "
                    + "as allocating to this node would cause disk usage to exceed 100%% ([%s] bytes above available disk space)",
                node.nodeId(),
                -freeBytesAfterShard
            );
        } else {
            return super.canForceAllocateDuringReplace(shardRouting, node, allocation);
        }
    }

    private static final Decision YES_NOT_MOST_UTILIZED_DISK = Decision.single(
        Decision.Type.YES,
        NAME,
        "this shard is not allocated on the most utilized disk and can remain"
    );

    @Override
    public Decision canRemain(IndexMetadata indexMetadata, ShardRouting shardRouting, RoutingNode node, RoutingAllocation allocation) {
        if (shardRouting.currentNodeId().equals(node.nodeId()) == false) {
            throw new IllegalArgumentException("Shard [" + shardRouting + "] is not allocated on node: [" + node.nodeId() + "]");
        }
        final ClusterInfo clusterInfo = allocation.clusterInfo();
        final Map<String, DiskUsage> usages = clusterInfo.getNodeLeastAvailableDiskUsages();
        final Decision decision = earlyTerminate(usages);
        if (decision != null) {
            return decision;
        }

        if (indexMetadata.ignoreDiskWatermarks()) {
            return YES_DISK_WATERMARKS_IGNORED;
        }

        // subtractLeavingShards is passed as true here, since this is only for shards remaining, we will *eventually* have enough disk
        // since shards are moving away. No new shards will be incoming since in canAllocate we pass false for this check.
        final DiskUsageWithRelocations usage = getDiskUsage(node, allocation, usages, true);
        final String dataPath = clusterInfo.getDataPath(shardRouting);
        // If this node is already above the high threshold, the shard cannot remain (get it off!)
        final double freeDiskPercentage = usage.getFreeDiskAsPercentage();
        final long freeBytes = usage.getFreeBytes();
        double usedDiskPercentage = usage.getUsedDiskAsPercentage();
        final ByteSizeValue total = ByteSizeValue.ofBytes(usage.getTotalBytes());
        if (logger.isTraceEnabled()) {
            logger.trace("node [{}] has {}% free disk ({} bytes)", node.nodeId(), freeDiskPercentage, freeBytes);
        }
        if (dataPath == null || usage.getPath().equals(dataPath) == false) {
            return YES_NOT_MOST_UTILIZED_DISK;
        }
        if (freeBytes < 0L) {
            final long sizeOfRelocatingShards = sizeOfUnaccountedShards(
                node,
                true,
                usage.getPath(),
                allocation.clusterInfo(),
                allocation.snapshotShardSizeInfo(),
                allocation.metadata(),
                allocation.routingTable(),
                allocation.unaccountedSearchableSnapshotSize(node)
            );
            logger.debug(
                "fewer free bytes remaining than the size of all incoming shards: "
                    + "usage {} on node {} including {} bytes of relocations, shard cannot remain",
                usage,
                node.nodeId(),
                sizeOfRelocatingShards
            );
            return allocation.decision(
                Decision.NO,
                NAME,
                "the shard cannot remain on this node because the node has fewer free bytes remaining than the total size of all "
                    + "incoming shards: free space [%s], relocating shards [%s]",
                freeBytes + sizeOfRelocatingShards,
                sizeOfRelocatingShards
            );
        }
        if (freeBytes < diskThresholdSettings.getFreeBytesThresholdHighStage(total).getBytes()) {
            if (logger.isDebugEnabled()) {
                logger.debug(
                    "node {} is over the high watermark setting [{}], having less than the required {} free space "
                        + "(actual free: {}, actual used: {}), shard cannot remain",
                    node.nodeId(),
                    diskThresholdSettings.describeHighThreshold(total, false),
                    diskThresholdSettings.getFreeBytesThresholdHighStage(total),
                    freeBytes,
                    Strings.format1Decimals(usedDiskPercentage, "%")
                );
            }
            return allocation.decision(
                Decision.NO,
                NAME,
                "the shard cannot remain on this node because it is above the high watermark cluster setting [%s] "
                    + "and there is less than the required [%s] free space on node, actual free: [%s], actual used: [%s]",
                diskThresholdSettings.describeHighThreshold(total, true),
                diskThresholdSettings.getFreeBytesThresholdHighStage(total),
                ByteSizeValue.ofBytes(freeBytes),
                Strings.format1Decimals(usedDiskPercentage, "%")
            );
        }

        return allocation.decision(
            Decision.YES,
            NAME,
            "there is enough disk on this node for the shard to remain, free: [%s]",
            ByteSizeValue.ofBytes(freeBytes)
        );
    }

    private static DiskUsageWithRelocations getDiskUsage(
        RoutingNode node,
        RoutingAllocation allocation,
        Map<String, DiskUsage> usages,
        boolean subtractLeavingShards
    ) {
        DiskUsage usage = usages.get(node.nodeId());
        if (usage == null) {
            // If there is no usage, and we have other nodes in the cluster,
            // use the average usage for all nodes as the usage for this node
            usage = averageUsage(node, usages);
            logger.debug(
                "unable to determine disk usage for {}, defaulting to average across nodes [{} total] [{} free] [{}% free]",
                node.nodeId(),
                usage.totalBytes(),
                usage.freeBytes(),
                usage.freeDiskAsPercentage()
            );
        }

        final DiskUsageWithRelocations diskUsageWithRelocations = new DiskUsageWithRelocations(
            usage,
            sizeOfUnaccountedShards(
                node,
                subtractLeavingShards,
                usage.path(),
                allocation.clusterInfo(),
                allocation.snapshotShardSizeInfo(),
                allocation.metadata(),
                allocation.routingTable(),
                allocation.unaccountedSearchableSnapshotSize(node)
            )
        );
        logger.trace("getDiskUsage(subtractLeavingShards={}) returning {}", subtractLeavingShards, diskUsageWithRelocations);
        return diskUsageWithRelocations;
    }

    /**
     * Returns a {@link DiskUsage} for the {@link RoutingNode} using the
     * average usage of other nodes in the disk usage map.
     * @param node Node to return an averaged DiskUsage object for
     * @param usages Map of nodeId to DiskUsage for all known nodes
     * @return DiskUsage representing given node using the average disk usage
     */
    static DiskUsage averageUsage(RoutingNode node, Map<String, DiskUsage> usages) {
        if (usages.size() == 0) {
            return new DiskUsage(node.nodeId(), node.node().getName(), "_na_", 0, 0);
        }
        long totalBytes = 0;
        long freeBytes = 0;
        for (DiskUsage du : usages.values()) {
            totalBytes += du.totalBytes();
            freeBytes += du.freeBytes();
        }
        return new DiskUsage(node.nodeId(), node.node().getName(), "_na_", totalBytes / usages.size(), freeBytes / usages.size());
    }

    private static final Decision YES_DISABLED = Decision.single(Decision.Type.YES, NAME, "the disk threshold decider is disabled");

    private static final Decision YES_USAGES_UNAVAILABLE = Decision.single(Decision.Type.YES, NAME, "disk usages are unavailable");

    private Decision earlyTerminate(Map<String, DiskUsage> usages) {
        // Always allow allocation if the decider is disabled
        if (diskThresholdSettings.isEnabled() == false) {
            return YES_DISABLED;
        }

        // Fail open if there are no disk usages available
        if (usages.isEmpty()) {
            logger.trace("unable to determine disk usages for disk-aware allocation, allowing allocation");
            return YES_USAGES_UNAVAILABLE;
        }
        return null;
    }

    record DiskUsageWithRelocations(DiskUsage diskUsage, long relocatingShardSize) {

        double getFreeDiskAsPercentage() {
            if (getTotalBytes() == 0L) {
                return 100.0;
            }
            return 100.0 * getFreeBytes() / getTotalBytes();
        }

        double getUsedDiskAsPercentage() {
            return 100.0 - getFreeDiskAsPercentage();
        }

        long getFreeBytes() {
            try {
                return Math.subtractExact(diskUsage.freeBytes(), relocatingShardSize);
            } catch (ArithmeticException e) {
                return Long.MAX_VALUE;
            }
        }

        String getPath() {
            return diskUsage.path();
        }

        long getTotalBytes() {
            return diskUsage.totalBytes();
        }
    }

}<|MERGE_RESOLUTION|>--- conflicted
+++ resolved
@@ -131,26 +131,6 @@
 
         // Where reserved space is unavailable (e.g. stats are out-of-sync) compute a conservative estimate for initialising shards
         for (ShardRouting routing : node.initializing()) {
-<<<<<<< HEAD
-            if (routing.relocatingNodeId() == null && metadata.getIndexSafe(routing.index()).isSearchableSnapshot() == false) {
-                // in practice the only initializing-but-not-relocating non-searchable-snapshot shards with a nonzero expected shard size
-                // will be ones created
-                // by a resize (shrink/split/clone) operation which we expect to happen using hard links, so they shouldn't be taking
-                // any additional space and can be ignored here
-                continue;
-            }
-            if (reservedSpace.containsShardId(routing.shardId())) {
-                continue;
-            }
-            final String actualPath = clusterInfo.getDataPath(routing);
-            // if we don't yet know the actual path of the incoming shard then conservatively assume it's going to the path with the least
-            // free space
-            if (actualPath == null || actualPath.equals(dataPath)) {
-                totalSize += Math.max(
-                    routing.getExpectedShardSize(),
-                    getExpectedShardSize(routing, 0L, clusterInfo, null, metadata, routingTable)
-                );
-=======
             // Space needs to be reserved only when initializing shards that are going to use additional space
             // that is not yet accounted for by `reservedSpace` in case of lengthy recoveries
             if (shouldReserveSpaceForInitializingShard(routing, metadata) && reservedSpace.containsShardId(routing.shardId()) == false) {
@@ -163,7 +143,6 @@
                         getExpectedShardSize(routing, 0L, clusterInfo, snapshotShardSizeInfo, metadata, routingTable)
                     );
                 }
->>>>>>> 5b22d424
             }
         }
 
