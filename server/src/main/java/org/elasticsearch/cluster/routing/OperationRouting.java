/*
 * Copyright Elasticsearch B.V. and/or licensed to Elasticsearch B.V. under one
 * or more contributor license agreements. Licensed under the "Elastic License
 * 2.0", the "GNU Affero General Public License v3.0 only", and the "Server Side
 * Public License v 1"; you may not use this file except in compliance with, at
 * your election, the "Elastic License 2.0", the "GNU Affero General Public
 * License v3.0 only", or the "Server Side Public License, v 1".
 */

package org.elasticsearch.cluster.routing;

import org.elasticsearch.cluster.ClusterState;
import org.elasticsearch.cluster.metadata.IndexMetadata;
import org.elasticsearch.cluster.node.DiscoveryNode;
import org.elasticsearch.cluster.node.DiscoveryNodes;
import org.elasticsearch.common.Strings;
import org.elasticsearch.common.settings.ClusterSettings;
import org.elasticsearch.common.settings.Setting;
import org.elasticsearch.common.settings.Settings;
import org.elasticsearch.common.util.set.Sets;
import org.elasticsearch.core.Nullable;
import org.elasticsearch.index.IndexNotFoundException;
import org.elasticsearch.index.shard.ShardId;
import org.elasticsearch.node.ResponseCollectorService;

import java.util.ArrayList;
import java.util.Arrays;
import java.util.Collections;
import java.util.HashSet;
import java.util.List;
import java.util.Map;
import java.util.Set;
import java.util.stream.Collectors;

import static org.elasticsearch.TransportVersions.FAST_REFRESH_RCO;
import static org.elasticsearch.index.IndexSettings.INDEX_FAST_REFRESH_SETTING;

public class OperationRouting {

    public static final Setting<Boolean> USE_ADAPTIVE_REPLICA_SELECTION_SETTING = Setting.boolSetting(
        "cluster.routing.use_adaptive_replica_selection",
        true,
        Setting.Property.Dynamic,
        Setting.Property.NodeScope
    );

    private boolean useAdaptiveReplicaSelection;
    private final boolean isStateless;

    @SuppressWarnings("this-escape")
    public OperationRouting(Settings settings, ClusterSettings clusterSettings) {
        this.isStateless = DiscoveryNode.isStateless(settings);
        this.useAdaptiveReplicaSelection = USE_ADAPTIVE_REPLICA_SELECTION_SETTING.get(settings);
        clusterSettings.addSettingsUpdateConsumer(USE_ADAPTIVE_REPLICA_SELECTION_SETTING, this::setUseAdaptiveReplicaSelection);
    }

    void setUseAdaptiveReplicaSelection(boolean useAdaptiveReplicaSelection) {
        this.useAdaptiveReplicaSelection = useAdaptiveReplicaSelection;
    }

    /**
     * Shards to use for a {@code GET} operation.
     * @return A shard iterator that can be used for GETs, or null if e.g. due to preferences no match is found.
     */
    public ShardIterator getShards(
        ClusterState clusterState,
        String index,
        String id,
        @Nullable String routing,
        @Nullable String preference
    ) {
        IndexRouting indexRouting = IndexRouting.fromIndexMetadata(indexMetadata(clusterState, index));
        IndexShardRoutingTable shards = clusterState.getRoutingTable().shardRoutingTable(index, indexRouting.getShard(id, routing));
        return preferenceActiveShardIterator(shards, clusterState.nodes().getLocalNodeId(), clusterState.nodes(), preference, null, null);
    }

    public ShardIterator getShards(ClusterState clusterState, String index, int shardId, @Nullable String preference) {
        final IndexShardRoutingTable indexShard = clusterState.getRoutingTable().shardRoutingTable(index, shardId);
        return preferenceActiveShardIterator(
            indexShard,
            clusterState.nodes().getLocalNodeId(),
            clusterState.nodes(),
            preference,
            null,
            null
        );
    }

    public ShardIterator useOnlyPromotableShardsForStateless(ShardIterator shards) {
        // If it is stateless, only route promotable shards. This is a temporary workaround until a more cohesive solution can be
        // implemented for search shards.
        if (isStateless && shards != null) {
            return new PlainShardIterator(
                shards.shardId(),
                shards.getShardRoutings().stream().filter(ShardRouting::isPromotableToPrimary).collect(Collectors.toList())
            );
        } else {
            return shards;
        }
    }

    public GroupShardsIterator<ShardIterator> searchShards(
        ClusterState clusterState,
        String[] concreteIndices,
        @Nullable Map<String, Set<String>> routing,
        @Nullable String preference
    ) {
        return searchShards(clusterState, concreteIndices, routing, preference, null, null);
    }

    public GroupShardsIterator<ShardIterator> searchShards(
        ClusterState clusterState,
        String[] concreteIndices,
        @Nullable Map<String, Set<String>> routing,
        @Nullable String preference,
        @Nullable ResponseCollectorService collectorService,
        @Nullable Map<String, Long> nodeCounts
    ) {
        final Set<IndexShardRoutingTable> shards = computeTargetedShards(clusterState, concreteIndices, routing);
        final Set<ShardIterator> set = Sets.newHashSetWithExpectedSize(shards.size());
        for (IndexShardRoutingTable shard : shards) {
            ShardIterator iterator = preferenceActiveShardIterator(
                shard,
                clusterState.nodes().getLocalNodeId(),
                clusterState.nodes(),
                preference,
                collectorService,
                nodeCounts
            );
            if (iterator != null) {
                final List<ShardRouting> shardsThatCanHandleSearches;
                if (isStateless) {
                    shardsThatCanHandleSearches = statelessShardsThatHandleSearches(clusterState, iterator);
                } else {
                    shardsThatCanHandleSearches = statefulShardsThatHandleSearches(iterator);
                }
                set.add(new PlainShardIterator(iterator.shardId(), shardsThatCanHandleSearches));
            }
        }
        return GroupShardsIterator.sortAndCreate(new ArrayList<>(set));
    }

    private static List<ShardRouting> statefulShardsThatHandleSearches(ShardIterator iterator) {
        final List<ShardRouting> shardsThatCanHandleSearches = new ArrayList<>(iterator.size());
        for (ShardRouting shardRouting : iterator) {
            if (shardRouting.isSearchable()) {
                shardsThatCanHandleSearches.add(shardRouting);
            }
        }
        return shardsThatCanHandleSearches;
    }

    private static List<ShardRouting> statelessShardsThatHandleSearches(ClusterState clusterState, ShardIterator iterator) {
        return iterator.getShardRoutings().stream().filter(shardRouting -> canSearchShard(shardRouting, clusterState)).toList();
    }

    public static ShardIterator getShards(ClusterState clusterState, ShardId shardId) {
        final IndexShardRoutingTable shard = clusterState.routingTable().shardRoutingTable(shardId);
        return shard.activeInitializingShardsRandomIt();
    }

    private static Set<IndexShardRoutingTable> computeTargetedShards(
        ClusterState clusterState,
        String[] concreteIndices,
        @Nullable Map<String, Set<String>> routing
    ) {
        // we use set here and not list since we might get duplicates
        final Set<IndexShardRoutingTable> set = new HashSet<>();
        if (routing == null || routing.isEmpty()) {
            collectTargetShardsNoRouting(clusterState, concreteIndices, set);
        } else {
            collectTargetShardsWithRouting(clusterState, concreteIndices, routing, set);
        }
        return set;
    }

    private static void collectTargetShardsWithRouting(
        ClusterState clusterState,
        String[] concreteIndices,
        Map<String, Set<String>> routing,
        Set<IndexShardRoutingTable> set
    ) {
        for (String index : concreteIndices) {
            final IndexRoutingTable indexRoutingTable = indexRoutingTable(clusterState, index);
            final Set<String> indexSearchRouting = routing.get(index);
            if (indexSearchRouting != null) {
                IndexRouting indexRouting = IndexRouting.fromIndexMetadata(indexMetadata(clusterState, index));
                for (String r : indexSearchRouting) {
                    indexRouting.collectSearchShards(r, s -> set.add(RoutingTable.shardRoutingTable(indexRoutingTable, s)));
                }
            } else {
                for (int i = 0; i < indexRoutingTable.size(); i++) {
                    set.add(indexRoutingTable.shard(i));
                }
            }
        }
    }

    private static void collectTargetShardsNoRouting(ClusterState clusterState, String[] concreteIndices, Set<IndexShardRoutingTable> set) {
        for (String index : concreteIndices) {
            final IndexRoutingTable indexRoutingTable = indexRoutingTable(clusterState, index);
            for (int i = 0; i < indexRoutingTable.size(); i++) {
                set.add(indexRoutingTable.shard(i));
            }
        }
    }

    private ShardIterator preferenceActiveShardIterator(
        IndexShardRoutingTable indexShard,
        String localNodeId,
        DiscoveryNodes nodes,
        @Nullable String preference,
        @Nullable ResponseCollectorService collectorService,
        @Nullable Map<String, Long> nodeCounts
    ) {
        if (preference == null || preference.isEmpty()) {
            return shardRoutings(indexShard, collectorService, nodeCounts);
        }
        if (preference.charAt(0) == '_') {
            Preference preferenceType = Preference.parse(preference);
            if (preferenceType == Preference.SHARDS) {
                // starts with _shards, so execute on specific ones
                int index = preference.indexOf('|');

                String shards;
                if (index == -1) {
                    shards = preference.substring(Preference.SHARDS.type().length() + 1);
                } else {
                    shards = preference.substring(Preference.SHARDS.type().length() + 1, index);
                }
                String[] ids = Strings.splitStringByCommaToArray(shards);
                boolean found = false;
                for (String id : ids) {
                    if (Integer.parseInt(id) == indexShard.shardId().id()) {
                        found = true;
                        break;
                    }
                }
                if (found == false) {
                    return null;
                }
                // no more preference
                if (index == -1 || index == preference.length() - 1) {
                    return shardRoutings(indexShard, collectorService, nodeCounts);
                } else {
                    // update the preference and continue
                    preference = preference.substring(index + 1);
                }
            }
            if (preference.charAt(0) == '_') {
                preferenceType = Preference.parse(preference);
                switch (preferenceType) {
                    case PREFER_NODES:
                        final Set<String> nodesIds = Arrays.stream(
                            preference.substring(Preference.PREFER_NODES.type().length() + 1).split(",")
                        ).collect(Collectors.toSet());
                        return indexShard.preferNodeActiveInitializingShardsIt(nodesIds);
                    case LOCAL:
                        return indexShard.preferNodeActiveInitializingShardsIt(Collections.singleton(localNodeId));
                    case ONLY_LOCAL:
                        return indexShard.onlyNodeActiveInitializingShardsIt(localNodeId);
                    case ONLY_NODES:
                        String nodeAttributes = preference.substring(Preference.ONLY_NODES.type().length() + 1);
                        return indexShard.onlyNodeSelectorActiveInitializingShardsIt(nodeAttributes.split(","), nodes);
                    default:
                        throw new IllegalArgumentException("unknown preference [" + preferenceType + "]");
                }
            }
        }
        // if not, then use it as the index
        int routingHash = 31 * Murmur3HashFunction.hash(preference) + indexShard.shardId.hashCode();
        return indexShard.activeInitializingShardsIt(routingHash);
    }

    private ShardIterator shardRoutings(
        IndexShardRoutingTable indexShard,
        @Nullable ResponseCollectorService collectorService,
        @Nullable Map<String, Long> nodeCounts
    ) {
        if (useAdaptiveReplicaSelection) {
            return indexShard.activeInitializingShardsRankedIt(collectorService, nodeCounts);
        } else {
            return indexShard.activeInitializingShardsRandomIt();
        }
    }

    protected static IndexRoutingTable indexRoutingTable(ClusterState clusterState, String index) {
        IndexRoutingTable indexRouting = clusterState.routingTable().index(index);
        if (indexRouting == null) {
            throw new IndexNotFoundException(index);
        }
        return indexRouting;
    }

    private static IndexMetadata indexMetadata(ClusterState clusterState, String index) {
        IndexMetadata indexMetadata = clusterState.metadata().getProject().index(index);
        if (indexMetadata == null) {
            throw new IndexNotFoundException(index);
        }
        return indexMetadata;
    }

    public ShardId shardId(ClusterState clusterState, String index, String id, @Nullable String routing) {
        IndexMetadata indexMetadata = indexMetadata(clusterState, index);
        return new ShardId(indexMetadata.getIndex(), IndexRouting.fromIndexMetadata(indexMetadata).getShard(id, routing));
    }

    public static boolean canSearchShard(ShardRouting shardRouting, ClusterState clusterState) {
<<<<<<< HEAD
        if (INDEX_FAST_REFRESH_SETTING.get(clusterState.metadata().getProject().index(shardRouting.index()).getSettings())) {
            return shardRouting.isPromotableToPrimary();
=======
        // TODO: remove if and always return isSearchable (ES-9563)
        if (INDEX_FAST_REFRESH_SETTING.get(clusterState.metadata().index(shardRouting.index()).getSettings())) {
            // Until all the cluster is upgraded, we send searches/gets to the primary (even if it has been upgraded) to execute locally.
            if (clusterState.getMinTransportVersion().onOrAfter(FAST_REFRESH_RCO)) {
                return shardRouting.isSearchable();
            } else {
                return shardRouting.isPromotableToPrimary();
            }
>>>>>>> 21e3a17e
        } else {
            return shardRouting.isSearchable();
        }
    }
}<|MERGE_RESOLUTION|>--- conflicted
+++ resolved
@@ -306,19 +306,14 @@
     }
 
     public static boolean canSearchShard(ShardRouting shardRouting, ClusterState clusterState) {
-<<<<<<< HEAD
+        // TODO: remove if and always return isSearchable (ES-9563)
         if (INDEX_FAST_REFRESH_SETTING.get(clusterState.metadata().getProject().index(shardRouting.index()).getSettings())) {
-            return shardRouting.isPromotableToPrimary();
-=======
-        // TODO: remove if and always return isSearchable (ES-9563)
-        if (INDEX_FAST_REFRESH_SETTING.get(clusterState.metadata().index(shardRouting.index()).getSettings())) {
             // Until all the cluster is upgraded, we send searches/gets to the primary (even if it has been upgraded) to execute locally.
             if (clusterState.getMinTransportVersion().onOrAfter(FAST_REFRESH_RCO)) {
                 return shardRouting.isSearchable();
             } else {
                 return shardRouting.isPromotableToPrimary();
             }
->>>>>>> 21e3a17e
         } else {
             return shardRouting.isSearchable();
         }
