/*
 * Copyright Elasticsearch B.V. and/or licensed to Elasticsearch B.V. under one
 * or more contributor license agreements. Licensed under the Elastic License
 * 2.0 and the Server Side Public License, v 1; you may not use this file except
 * in compliance with, at your election, the Elastic License 2.0 or the Server
 * Side Public License, v 1.
 */

package org.elasticsearch.cluster.metadata;

import org.apache.logging.log4j.LogManager;
import org.apache.logging.log4j.Logger;
import org.elasticsearch.action.admin.indices.delete.DeleteIndexClusterStateUpdateRequest;
import org.elasticsearch.cluster.ClusterState;
import org.elasticsearch.cluster.ClusterStateTaskConfig;
import org.elasticsearch.cluster.ClusterStateTaskExecutor;
import org.elasticsearch.cluster.RestoreInProgress;
import org.elasticsearch.cluster.block.ClusterBlocks;
import org.elasticsearch.cluster.routing.RoutingTable;
import org.elasticsearch.cluster.routing.allocation.AllocationService;
import org.elasticsearch.cluster.service.ClusterService;
import org.elasticsearch.common.Priority;
import org.elasticsearch.common.collect.ImmutableOpenMap;
import org.elasticsearch.common.inject.Inject;
import org.elasticsearch.common.settings.Settings;
import org.elasticsearch.common.util.set.Sets;
import org.elasticsearch.index.Index;
import org.elasticsearch.snapshots.RestoreService;
import org.elasticsearch.snapshots.SnapshotInProgressException;
import org.elasticsearch.snapshots.SnapshotsService;

import java.util.Arrays;
import java.util.HashMap;
import java.util.HashSet;
import java.util.Map;
import java.util.Set;

import static org.elasticsearch.cluster.routing.allocation.allocator.AllocationActionListener.rerouteCompletionIsNotRequired;

/**
 * Deletes indices.
 */
public class MetadataDeleteIndexService {

    private static final Logger logger = LogManager.getLogger(MetadataDeleteIndexService.class);

    private final Settings settings;
    private final ClusterService clusterService;

    // package private for tests
    final ClusterStateTaskExecutor<DeleteIndexClusterStateUpdateRequest> executor;

    @Inject
    public MetadataDeleteIndexService(Settings settings, ClusterService clusterService, AllocationService allocationService) {
        this.settings = settings;
        this.clusterService = clusterService;
        executor = batchExecutionContext -> {
            ClusterState state = batchExecutionContext.initialState();
            for (ClusterStateTaskExecutor.TaskContext<DeleteIndexClusterStateUpdateRequest> taskContext : batchExecutionContext
                .taskContexts()) {
                try (var ignored = taskContext.captureResponseHeaders()) {
                    state = deleteIndices(state, Sets.newHashSet(taskContext.getTask().indices()));
                    taskContext.success(taskContext.getTask());
                } catch (Exception e) {
                    taskContext.onFailure(e);
                }
            }
            if (state == batchExecutionContext.initialState()) {
                return state;
            }
            try (var ignored = batchExecutionContext.dropHeadersContext()) {
                return allocationService.reroute(state, "deleted indices");
            }
        };
    }

    private static final ClusterStateTaskConfig URGENT_CONFIG = ClusterStateTaskConfig.build(Priority.URGENT);

    public void deleteIndices(final DeleteIndexClusterStateUpdateRequest request) {
        if (request.indices() == null || request.indices().length == 0) {
            throw new IllegalArgumentException("Index name is required");
        }
        clusterService.submitStateUpdateTask("delete-index " + Arrays.toString(request.indices()), request, URGENT_CONFIG, executor);
    }

    /**
     * Delete some indices from the cluster state.
     */
    public ClusterState deleteIndices(ClusterState currentState, Set<Index> indices) {
        final Metadata meta = currentState.metadata();
        final Set<Index> indicesToDelete = new HashSet<>();
        final Map<Index, DataStream> backingIndices = new HashMap<>();
        for (Index index : indices) {
            IndexMetadata im = meta.getIndexSafe(index);
            IndexAbstraction.DataStream parent = meta.getIndicesLookup().get(im.getIndex().getName()).getParentDataStream();
            if (parent != null) {
                if (parent.getWriteIndex().equals(im.getIndex())) {
                    throw new IllegalArgumentException(
                        "index ["
                            + index.getName()
                            + "] is the write index for data stream ["
                            + parent.getName()
                            + "] and cannot be deleted"
                    );
                } else {
                    backingIndices.put(index, parent.getDataStream());
                }
            }
            indicesToDelete.add(im.getIndex());
        }

        // Check if index deletion conflicts with any running snapshots
        Set<Index> snapshottingIndices = SnapshotsService.snapshottingIndices(currentState, indicesToDelete);
        if (snapshottingIndices.isEmpty() == false) {
            throw new SnapshotInProgressException(
                "Cannot delete indices that are being snapshotted: "
                    + snapshottingIndices
                    + ". Try again after snapshot finishes or cancel the currently running snapshot."
            );
        }

        RoutingTable.Builder routingTableBuilder = RoutingTable.builder(currentState.routingTable());
        Metadata.Builder metadataBuilder = Metadata.builder(meta);
        ClusterBlocks.Builder clusterBlocksBuilder = ClusterBlocks.builder().blocks(currentState.blocks());

        final IndexGraveyard.Builder graveyardBuilder = IndexGraveyard.builder(metadataBuilder.indexGraveyard());
        final int previousGraveyardSize = graveyardBuilder.tombstones().size();
        for (final Index index : indices) {
            String indexName = index.getName();
            logger.info("{} deleting index", index);
            routingTableBuilder.remove(indexName);
            clusterBlocksBuilder.removeIndexBlocks(indexName);
            metadataBuilder.remove(indexName);
            if (backingIndices.containsKey(index)) {
                DataStream parent = metadataBuilder.dataStream(backingIndices.get(index).getName());
                metadataBuilder.put(parent.removeBackingIndex(index));
            }
        }
        // add tombstones to the cluster state for each deleted index
        final IndexGraveyard currentGraveyard = graveyardBuilder.addTombstones(indices).build(settings);
        metadataBuilder.indexGraveyard(currentGraveyard); // the new graveyard set on the metadata
        logger.trace(
            "{} tombstones purged from the cluster state. Previous tombstone size: {}. Current tombstone size: {}.",
            graveyardBuilder.getNumPurged(),
            previousGraveyardSize,
            currentGraveyard.getTombstones().size()
        );

        Metadata newMetadata = metadataBuilder.build();
        ClusterBlocks blocks = clusterBlocksBuilder.build();

        // update snapshot restore entries
        Map<String, ClusterState.Custom> customs = currentState.getCustoms();
        final RestoreInProgress restoreInProgress = currentState.custom(RestoreInProgress.TYPE, RestoreInProgress.EMPTY);
        RestoreInProgress updatedRestoreInProgress = RestoreService.updateRestoreStateWithDeletedIndices(restoreInProgress, indices);
        if (updatedRestoreInProgress != restoreInProgress) {
            ImmutableOpenMap.Builder<String, ClusterState.Custom> builder = ImmutableOpenMap.builder(customs);
            builder.put(RestoreInProgress.TYPE, updatedRestoreInProgress);
            customs = builder.build();
        }

<<<<<<< HEAD
        return allocationService.reroute(
            ClusterState.builder(currentState)
                .routingTable(routingTableBuilder.build())
                .metadata(newMetadata)
                .blocks(blocks)
                .customs(customs)
                .build(),
            "deleted indices [" + indices + "]",
            rerouteCompletionIsNotRequired() // it is not required to balance shard to report index deletion success
        );
=======
        return ClusterState.builder(currentState)
            .routingTable(routingTableBuilder.build())
            .metadata(newMetadata)
            .blocks(blocks)
            .customs(customs)
            .build();
>>>>>>> 08957aba
    }
}<|MERGE_RESOLUTION|>--- conflicted
+++ resolved
@@ -65,12 +65,16 @@
                     taskContext.onFailure(e);
                 }
             }
-            if (state == batchExecutionContext.initialState()) {
-                return state;
+            if (state != batchExecutionContext.initialState()) {
+                try (var ignored = batchExecutionContext.dropHeadersContext()) {
+                    return allocationService.reroute(
+                        state,
+                        "deleted indices",
+                        rerouteCompletionIsNotRequired() // it is not required to balance shard to report index deletion success
+                    );
+                }
             }
-            try (var ignored = batchExecutionContext.dropHeadersContext()) {
-                return allocationService.reroute(state, "deleted indices");
-            }
+            return state;
         };
     }
 
@@ -159,24 +163,11 @@
             customs = builder.build();
         }
 
-<<<<<<< HEAD
-        return allocationService.reroute(
-            ClusterState.builder(currentState)
-                .routingTable(routingTableBuilder.build())
-                .metadata(newMetadata)
-                .blocks(blocks)
-                .customs(customs)
-                .build(),
-            "deleted indices [" + indices + "]",
-            rerouteCompletionIsNotRequired() // it is not required to balance shard to report index deletion success
-        );
-=======
         return ClusterState.builder(currentState)
             .routingTable(routingTableBuilder.build())
             .metadata(newMetadata)
             .blocks(blocks)
             .customs(customs)
             .build();
->>>>>>> 08957aba
     }
 }