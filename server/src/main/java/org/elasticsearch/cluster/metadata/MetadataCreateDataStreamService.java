/*
 * Copyright Elasticsearch B.V. and/or licensed to Elasticsearch B.V. under one
 * or more contributor license agreements. Licensed under the "Elastic License
 * 2.0", the "GNU Affero General Public License v3.0 only", and the "Server Side
 * Public License v 1"; you may not use this file except in compliance with, at
 * your election, the "Elastic License 2.0", the "GNU Affero General Public
 * License v3.0 only", or the "Server Side Public License, v 1".
 */
package org.elasticsearch.cluster.metadata;

import org.apache.logging.log4j.LogManager;
import org.apache.logging.log4j.Logger;
import org.elasticsearch.ElasticsearchStatusException;
import org.elasticsearch.ResourceAlreadyExistsException;
import org.elasticsearch.action.ActionListener;
import org.elasticsearch.action.admin.indices.create.CreateIndexClusterStateUpdateRequest;
import org.elasticsearch.action.admin.indices.rollover.MetadataRolloverService;
import org.elasticsearch.action.support.ActiveShardCount;
import org.elasticsearch.action.support.ActiveShardsObserver;
import org.elasticsearch.action.support.master.AcknowledgedResponse;
import org.elasticsearch.cluster.AckedClusterStateUpdateTask;
import org.elasticsearch.cluster.ClusterState;
import org.elasticsearch.cluster.ClusterStateUpdateTask;
import org.elasticsearch.cluster.routing.allocation.allocator.AllocationActionListener;
import org.elasticsearch.cluster.service.ClusterService;
import org.elasticsearch.common.Priority;
import org.elasticsearch.common.Strings;
import org.elasticsearch.common.settings.Settings;
import org.elasticsearch.core.Nullable;
import org.elasticsearch.core.SuppressForbidden;
import org.elasticsearch.core.TimeValue;
import org.elasticsearch.index.Index;
import org.elasticsearch.index.IndexMode;
import org.elasticsearch.index.mapper.DataStreamTimestampFieldMapper;
import org.elasticsearch.index.mapper.MappingLookup;
import org.elasticsearch.index.mapper.MetadataFieldMapper;
import org.elasticsearch.indices.SystemDataStreamDescriptor;
import org.elasticsearch.indices.SystemIndexDescriptor;
import org.elasticsearch.rest.RestStatus;
import org.elasticsearch.threadpool.ThreadPool;

import java.io.IOException;
import java.util.ArrayList;
import java.util.List;
import java.util.Locale;
import java.util.Map;
import java.util.Objects;
import java.util.concurrent.atomic.AtomicReference;
import java.util.function.BiConsumer;
import java.util.stream.Collectors;

import static org.elasticsearch.cluster.metadata.DataStreamLifecycle.isDataStreamsLifecycleOnlyMode;

public class MetadataCreateDataStreamService {

    private static final Logger logger = LogManager.getLogger(MetadataCreateDataStreamService.class);

    public static final String FAILURE_STORE_REFRESH_INTERVAL_SETTING_NAME = "data_streams.failure_store.refresh_interval";

    private final ThreadPool threadPool;
    private final ClusterService clusterService;
    private final MetadataCreateIndexService metadataCreateIndexService;
    private final boolean isDslOnlyMode;

    public MetadataCreateDataStreamService(
        ThreadPool threadPool,
        ClusterService clusterService,
        MetadataCreateIndexService metadataCreateIndexService
    ) {
        this.threadPool = threadPool;
        this.clusterService = clusterService;
        this.metadataCreateIndexService = metadataCreateIndexService;
        this.isDslOnlyMode = isDataStreamsLifecycleOnlyMode(clusterService.getSettings());
    }

    public void createDataStream(CreateDataStreamClusterStateUpdateRequest request, ActionListener<AcknowledgedResponse> finalListener) {
        AtomicReference<String> firstBackingIndexRef = new AtomicReference<>();
        AtomicReference<String> firstFailureStoreRef = new AtomicReference<>();
        ActionListener<AcknowledgedResponse> listener = finalListener.delegateFailureAndWrap((l, response) -> {
            if (response.isAcknowledged()) {
                String firstBackingIndexName = firstBackingIndexRef.get();
                assert firstBackingIndexName != null;
                String firstFailureStoreName = firstFailureStoreRef.get();
                var waitForIndices = firstFailureStoreName == null
                    ? new String[] { firstBackingIndexName }
                    : new String[] { firstBackingIndexName, firstFailureStoreName };
                ActiveShardsObserver.waitForActiveShards(
                    clusterService,
                    waitForIndices,
                    ActiveShardCount.DEFAULT,
                    request.masterNodeTimeout(),
                    l.map(shardsAcked -> AcknowledgedResponse.TRUE)
                );
            } else {
                l.onResponse(AcknowledgedResponse.FALSE);
            }
        });
        var delegate = new AllocationActionListener<>(listener, threadPool.getThreadContext());
        submitUnbatchedTask(
            "create-data-stream [" + request.name + "]",
            new AckedClusterStateUpdateTask(
                Priority.HIGH,
                request.masterNodeTimeout(),
                request.ackTimeout(),
                delegate.clusterStateUpdate()
            ) {
                @Override
                public ClusterState execute(ClusterState currentState) throws Exception {
                    // When we're manually creating a data stream (i.e. not an auto creation), we don't need to initialize the failure store
                    // because we don't need to redirect any failures in the same request.
                    ClusterState clusterState = createDataStream(request, currentState, delegate.reroute(), false);
                    DataStream createdDataStream = clusterState.metadata().getProject().dataStreams().get(request.name);
                    firstBackingIndexRef.set(createdDataStream.getIndices().get(0).getName());
                    if (createdDataStream.getFailureIndices().getIndices().isEmpty() == false) {
                        firstFailureStoreRef.set(createdDataStream.getFailureIndices().getIndices().get(0).getName());
                    }
                    return clusterState;
                }
            }
        );
    }

    @SuppressForbidden(reason = "legacy usage of unbatched task") // TODO add support for batching here
    private void submitUnbatchedTask(@SuppressWarnings("SameParameterValue") String source, ClusterStateUpdateTask task) {
        clusterService.submitUnbatchedStateUpdateTask(source, task);
    }

    public ClusterState createDataStream(
        CreateDataStreamClusterStateUpdateRequest request,
        ClusterState current,
        ActionListener<Void> rerouteListener,
        boolean initializeFailureStore
    ) throws Exception {
        return createDataStream(
            metadataCreateIndexService,
            clusterService.getSettings(),
            current,
            isDslOnlyMode,
            request,
            rerouteListener,
            initializeFailureStore
        );
    }

    public record CreateDataStreamClusterStateUpdateRequest(
        String name,
        long startTime,
        @Nullable SystemDataStreamDescriptor systemDataStreamDescriptor,
        TimeValue masterNodeTimeout,
        TimeValue ackTimeout,
        boolean performReroute
    ) {
        public CreateDataStreamClusterStateUpdateRequest {
            Objects.requireNonNull(name);
            Objects.requireNonNull(masterNodeTimeout);
            Objects.requireNonNull(ackTimeout);
        }

        public CreateDataStreamClusterStateUpdateRequest(String name) {
            this(name, System.currentTimeMillis(), null, TimeValue.ZERO, TimeValue.ZERO, true);
        }

        public CreateDataStreamClusterStateUpdateRequest(
            String name,
            SystemDataStreamDescriptor systemDataStreamDescriptor,
            TimeValue masterNodeTimeout,
            TimeValue ackTimeout,
            boolean performReroute
        ) {
            this(name, System.currentTimeMillis(), systemDataStreamDescriptor, masterNodeTimeout, ackTimeout, performReroute);
        }

        public boolean isSystem() {
            return systemDataStreamDescriptor != null;
        }
    }

    static ClusterState createDataStream(
        MetadataCreateIndexService metadataCreateIndexService,
        Settings settings,
        ClusterState currentState,
        boolean isDslOnlyMode,
        CreateDataStreamClusterStateUpdateRequest request,
        ActionListener<Void> rerouteListener,
        boolean initializeFailureStore
    ) throws Exception {
        return createDataStream(
            metadataCreateIndexService,
            settings,
            currentState,
            isDslOnlyMode,
            request,
            List.of(),
            null,
            rerouteListener,
            initializeFailureStore
        );
    }

    /**
     * Creates a data stream with the specified request, backing indices and write index.
     *
     * @param metadataCreateIndexService Used if a new write index must be created
     * @param currentState Cluster state
     * @param request The create data stream request
     * @param backingIndices List of backing indices. May be empty
     * @param writeIndex Write index for the data stream. If null, a new write index will be created.
     * @param initializeFailureStore Whether the failure store should be initialized
     * @return Cluster state containing the new data stream
     */
    static ClusterState createDataStream(
        MetadataCreateIndexService metadataCreateIndexService,
        Settings settings,
        ClusterState currentState,
        boolean isDslOnlyMode,
        CreateDataStreamClusterStateUpdateRequest request,
        List<IndexMetadata> backingIndices,
        IndexMetadata writeIndex,
        ActionListener<Void> rerouteListener,
        boolean initializeFailureStore
    ) throws Exception {
        String dataStreamName = request.name;
        SystemDataStreamDescriptor systemDataStreamDescriptor = request.systemDataStreamDescriptor();
        boolean isSystemDataStreamName = metadataCreateIndexService.getSystemIndices().isSystemDataStream(request.name);
        assert (isSystemDataStreamName && systemDataStreamDescriptor != null)
            || (isSystemDataStreamName == false && systemDataStreamDescriptor == null)
            : "dataStream [" + request.name + "] is system but no system descriptor was provided!";

        Objects.requireNonNull(metadataCreateIndexService);
        Objects.requireNonNull(currentState);
        Objects.requireNonNull(backingIndices);
        if (currentState.metadata().getProject().dataStreams().containsKey(dataStreamName)) {
            throw new ResourceAlreadyExistsException("data_stream [" + dataStreamName + "] already exists");
        }

        MetadataCreateIndexService.validateIndexOrAliasName(
            dataStreamName,
            (s1, s2) -> new IllegalArgumentException("data_stream [" + s1 + "] " + s2)
        );

        if (dataStreamName.toLowerCase(Locale.ROOT).equals(dataStreamName) == false) {
            throw new IllegalArgumentException("data_stream [" + dataStreamName + "] must be lowercase");
        }
        if (dataStreamName.startsWith(DataStream.BACKING_INDEX_PREFIX)) {
            throw new IllegalArgumentException(
                "data_stream [" + dataStreamName + "] must not start with '" + DataStream.BACKING_INDEX_PREFIX + "'"
            );
        }
        if (dataStreamName.startsWith(DataStream.FAILURE_STORE_PREFIX)) {
            throw new IllegalArgumentException(
                "data_stream [" + dataStreamName + "] must not start with '" + DataStream.FAILURE_STORE_PREFIX + "'"
            );
        }

        final var metadata = currentState.metadata();
        final boolean isSystem = systemDataStreamDescriptor != null;
        final ComposableIndexTemplate template = isSystem
            ? systemDataStreamDescriptor.getComposableIndexTemplate()
            : lookupTemplateForDataStream(dataStreamName, currentState.metadata().getProject());
        // The initial backing index and the initial failure store index will have the same initial generation.
        // This is not a problem as both have different prefixes (`.ds-` vs `.fs-`) and both will be using the same `generation` field
        // when rolling over in the future.
        final long initialGeneration = 1;

        // If we need to create a failure store, do so first. Do not reroute during the creation since we will do
        // that as part of creating the backing index if required.
        IndexMetadata failureStoreIndex = null;
        if (template.getDataStreamTemplate().hasFailureStore() && initializeFailureStore) {
            if (isSystem) {
                throw new IllegalArgumentException("Failure stores are not supported on system data streams");
            }
            String failureStoreIndexName = DataStream.getDefaultFailureStoreName(dataStreamName, initialGeneration, request.startTime());
            currentState = createFailureStoreIndex(
                metadataCreateIndexService,
                "initialize_data_stream",
                settings,
                currentState,
                request.startTime(),
                dataStreamName,
                template,
                failureStoreIndexName,
                null
            );
            failureStoreIndex = currentState.metadata().getProject().index(failureStoreIndexName);
        }

        if (writeIndex == null) {
            String firstBackingIndexName = DataStream.getDefaultBackingIndexName(dataStreamName, initialGeneration, request.startTime());
            currentState = createBackingIndex(
                metadataCreateIndexService,
                currentState,
                request,
                rerouteListener,
                dataStreamName,
                systemDataStreamDescriptor,
                isSystem,
                template,
                firstBackingIndexName
            );
            writeIndex = currentState.metadata().getProject().index(firstBackingIndexName);
        } else {
            rerouteListener.onResponse(null);
        }
        assert writeIndex != null;
        assert writeIndex.mapping() != null : "no mapping found for backing index [" + writeIndex.getIndex().getName() + "]";
        assert template.getDataStreamTemplate().hasFailureStore() == false || initializeFailureStore == false || failureStoreIndex != null
            : "failure store should have an initial index";
        assert failureStoreIndex == null || failureStoreIndex.mapping() != null
            : "no mapping found for failure store [" + failureStoreIndex.getIndex().getName() + "]";

        List<Index> dsBackingIndices = backingIndices.stream()
            .map(IndexMetadata::getIndex)
            .collect(Collectors.toCollection(ArrayList::new));
        dsBackingIndices.add(writeIndex.getIndex());
        boolean hidden = isSystem || template.getDataStreamTemplate().isHidden();
<<<<<<< HEAD
        final IndexMode indexMode = metadata.getProject().isTimeSeriesTemplate(template) ? IndexMode.TIME_SERIES : null;
=======
        final IndexMode indexMode = metadata.retrieveIndexModeFromTemplate(template);
>>>>>>> 4d6c3cac
        final DataStreamLifecycle lifecycle = isSystem
            ? MetadataIndexTemplateService.resolveLifecycle(template, systemDataStreamDescriptor.getComponentTemplates())
            : MetadataIndexTemplateService.resolveLifecycle(template, metadata.getProject().componentTemplates());
        List<Index> failureIndices = failureStoreIndex == null ? List.of() : List.of(failureStoreIndex.getIndex());
        DataStream newDataStream = new DataStream(
            dataStreamName,
            initialGeneration,
            template.metadata() != null ? Map.copyOf(template.metadata()) : null,
            hidden,
            false,
            isSystem,
            System::currentTimeMillis,
            template.getDataStreamTemplate().isAllowCustomRouting(),
            indexMode,
            lifecycle == null && isDslOnlyMode ? DataStreamLifecycle.DEFAULT : lifecycle,
            template.getDataStreamTemplate().hasFailureStore() ? DataStreamOptions.FAILURE_STORE_ENABLED : DataStreamOptions.EMPTY,
            new DataStream.DataStreamIndices(DataStream.BACKING_INDEX_PREFIX, dsBackingIndices, false, null),
            // If the failure store shouldn't be initialized on data stream creation, we're marking it for "lazy rollover", which will
            // initialize the failure store on first write.
            new DataStream.DataStreamIndices(DataStream.FAILURE_STORE_PREFIX, failureIndices, initializeFailureStore == false, null)
        );
        Metadata.Builder builder = Metadata.builder(currentState.metadata()).put(newDataStream);

        List<String> aliases = new ArrayList<>();
        var resolvedAliases = MetadataIndexTemplateService.resolveAliases(currentState.metadata().getProject(), template);
        for (var resolvedAliasMap : resolvedAliases) {
            for (var alias : resolvedAliasMap.values()) {
                aliases.add(alias.getAlias());
                builder.put(alias.getAlias(), dataStreamName, alias.writeIndex(), alias.filter() == null ? null : alias.filter().string());
            }
        }

        logger.info(
            "adding data stream [{}] with write index [{}], backing indices [{}], and aliases [{}]",
            dataStreamName,
            writeIndex.getIndex().getName(),
            Strings.arrayToCommaDelimitedString(backingIndices.stream().map(i -> i.getIndex().getName()).toArray()),
            Strings.collectionToCommaDelimitedString(aliases)
        );

        return ClusterState.builder(currentState).metadata(builder).build();
    }

    private static ClusterState createBackingIndex(
        MetadataCreateIndexService metadataCreateIndexService,
        ClusterState currentState,
        CreateDataStreamClusterStateUpdateRequest request,
        ActionListener<Void> rerouteListener,
        String dataStreamName,
        SystemDataStreamDescriptor systemDataStreamDescriptor,
        boolean isSystem,
        ComposableIndexTemplate template,
        String firstBackingIndexName
    ) throws Exception {
        CreateIndexClusterStateUpdateRequest createIndexRequest = new CreateIndexClusterStateUpdateRequest(
            "initialize_data_stream",
            firstBackingIndexName,
            firstBackingIndexName
        ).dataStreamName(dataStreamName)
            .systemDataStreamDescriptor(systemDataStreamDescriptor)
            .nameResolvedInstant(request.startTime())
            .performReroute(request.performReroute())
            .setMatchingTemplate(template);

        if (isSystem) {
            createIndexRequest.settings(SystemIndexDescriptor.DEFAULT_SETTINGS);
        } else {
            createIndexRequest.settings(MetadataRolloverService.HIDDEN_INDEX_SETTINGS);
        }

        try {
            currentState = metadataCreateIndexService.applyCreateIndexRequest(currentState, createIndexRequest, false, rerouteListener);
        } catch (ResourceAlreadyExistsException e) {
            // Rethrow as ElasticsearchStatusException, so that bulk transport action doesn't ignore it during
            // auto index/data stream creation.
            // (otherwise bulk execution fails later, because data stream will also not have been created)
            throw new ElasticsearchStatusException(
                "data stream could not be created because backing index [{}] already exists",
                RestStatus.BAD_REQUEST,
                e,
                firstBackingIndexName
            );
        }
        return currentState;
    }

    public static ClusterState createFailureStoreIndex(
        MetadataCreateIndexService metadataCreateIndexService,
        String cause,
        Settings nodeSettings,
        ClusterState currentState,
        long nameResolvedInstant,
        String dataStreamName,
        ComposableIndexTemplate template,
        String failureStoreIndexName,
        @Nullable BiConsumer<ProjectMetadata.Builder, IndexMetadata> metadataTransformer
    ) throws Exception {
        if (DataStream.isFailureStoreFeatureFlagEnabled() == false) {
            return currentState;
        }

        var indexSettings = DataStreamFailureStoreDefinition.buildFailureStoreIndexSettings(nodeSettings);

        CreateIndexClusterStateUpdateRequest createIndexRequest = new CreateIndexClusterStateUpdateRequest(
            cause,
            failureStoreIndexName,
            failureStoreIndexName
        ).dataStreamName(dataStreamName)
            .nameResolvedInstant(nameResolvedInstant)
            .performReroute(false)
            .setMatchingTemplate(template)
            .settings(indexSettings);

        try {
            currentState = metadataCreateIndexService.applyCreateIndexRequest(
                currentState,
                createIndexRequest,
                false,
                metadataTransformer,
                AllocationActionListener.rerouteCompletionIsNotRequired()
            );
        } catch (ResourceAlreadyExistsException e) {
            // Rethrow as ElasticsearchStatusException, so that bulk transport action doesn't ignore it during
            // auto index/data stream creation.
            // (otherwise bulk execution fails later, because data stream will also not have been created)
            throw new ElasticsearchStatusException(
                "data stream could not be created because failure store index [{}] already exists",
                RestStatus.BAD_REQUEST,
                e,
                failureStoreIndexName
            );
        }
        return currentState;
    }

    public static ComposableIndexTemplate lookupTemplateForDataStream(String dataStreamName, ProjectMetadata projectMetadata) {
        final String v2Template = MetadataIndexTemplateService.findV2Template(projectMetadata, dataStreamName, false);
        if (v2Template == null) {
            throw new IllegalArgumentException("no matching index template found for data stream [" + dataStreamName + "]");
        }
        ComposableIndexTemplate composableIndexTemplate = projectMetadata.templatesV2().get(v2Template);
        if (composableIndexTemplate.getDataStreamTemplate() == null) {
            throw new IllegalArgumentException(
                "matching index template [" + v2Template + "] for data stream [" + dataStreamName + "] has no data stream template"
            );
        }
        return composableIndexTemplate;
    }

    public static void validateTimestampFieldMapping(MappingLookup mappingLookup) throws IOException {
        MetadataFieldMapper fieldMapper = (MetadataFieldMapper) mappingLookup.getMapper(DataStreamTimestampFieldMapper.NAME);
        assert fieldMapper != null : DataStreamTimestampFieldMapper.NAME + " meta field mapper must exist";
        // Sanity check: if this fails then somehow the mapping for _data_stream_timestamp has been overwritten and
        // that would be a bug.
        if (mappingLookup.isDataStreamTimestampFieldEnabled() == false) {
            throw new IllegalStateException("[" + DataStreamTimestampFieldMapper.NAME + "] meta field has been disabled");
        }
        // Sanity check (this validation logic should already have been executed when merging mappings):
        fieldMapper.validate(mappingLookup);
    }
}<|MERGE_RESOLUTION|>--- conflicted
+++ resolved
@@ -313,11 +313,7 @@
             .collect(Collectors.toCollection(ArrayList::new));
         dsBackingIndices.add(writeIndex.getIndex());
         boolean hidden = isSystem || template.getDataStreamTemplate().isHidden();
-<<<<<<< HEAD
-        final IndexMode indexMode = metadata.getProject().isTimeSeriesTemplate(template) ? IndexMode.TIME_SERIES : null;
-=======
-        final IndexMode indexMode = metadata.retrieveIndexModeFromTemplate(template);
->>>>>>> 4d6c3cac
+        final IndexMode indexMode = metadata.getProject().retrieveIndexModeFromTemplate(template);
         final DataStreamLifecycle lifecycle = isSystem
             ? MetadataIndexTemplateService.resolveLifecycle(template, systemDataStreamDescriptor.getComponentTemplates())
             : MetadataIndexTemplateService.resolveLifecycle(template, metadata.getProject().componentTemplates());
