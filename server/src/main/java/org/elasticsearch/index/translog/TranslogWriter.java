/*
 * Licensed to Elasticsearch under one or more contributor
 * license agreements. See the NOTICE file distributed with
 * this work for additional information regarding copyright
 * ownership. Elasticsearch licenses this file to you under
 * the Apache License, Version 2.0 (the "License"); you may
 * not use this file except in compliance with the License.
 * You may obtain a copy of the License at
 *
 *    http://www.apache.org/licenses/LICENSE-2.0
 *
 * Unless required by applicable law or agreed to in writing,
 * software distributed under the License is distributed on an
 * "AS IS" BASIS, WITHOUT WARRANTIES OR CONDITIONS OF ANY
 * KIND, either express or implied.  See the License for the
 * specific language governing permissions and limitations
 * under the License.
 */

package org.elasticsearch.index.translog;

import org.apache.lucene.store.AlreadyClosedException;
import org.elasticsearch.core.internal.io.IOUtils;
import org.elasticsearch.Assertions;
import org.elasticsearch.common.bytes.BytesArray;
import org.elasticsearch.common.bytes.BytesReference;
import org.elasticsearch.common.collect.Tuple;
import org.elasticsearch.common.io.Channels;
import org.elasticsearch.common.unit.ByteSizeValue;
import org.elasticsearch.index.seqno.SequenceNumbers;
import org.elasticsearch.index.shard.ShardId;

import java.io.BufferedOutputStream;
import java.io.Closeable;
import java.io.IOException;
import java.io.OutputStream;
import java.nio.ByteBuffer;
import java.nio.channels.FileChannel;
import java.nio.file.Path;
import java.nio.file.StandardOpenOption;
import java.util.HashMap;
import java.util.Map;
import java.util.Objects;
import java.util.concurrent.atomic.AtomicBoolean;
import java.util.function.LongSupplier;

public class TranslogWriter extends BaseTranslogReader implements Closeable {
    private final ShardId shardId;
    private final ChannelFactory channelFactory;
    // the last checkpoint that was written when the translog was last synced
    private volatile Checkpoint lastSyncedCheckpoint;
    /* the number of translog operations written to this file */
    private volatile int operationCounter;
    /* if we hit an exception that we can't recover from we assign it to this var and ship it with every AlreadyClosedException we throw */
    private volatile Exception tragedy;
    /* A buffered outputstream what writes to the writers channel */
    private final OutputStream outputStream;
    /* the total offset of this file including the bytes written to the file as well as into the buffer */
    private volatile long totalOffset;

    private volatile long minSeqNo;
    private volatile long maxSeqNo;

    private final LongSupplier globalCheckpointSupplier;
    private final LongSupplier minTranslogGenerationSupplier;

    protected final AtomicBoolean closed = new AtomicBoolean(false);
    // lock order synchronized(syncLock) -> synchronized(this)
    private final Object syncLock = new Object();

    private final Map<Long, Tuple<BytesReference, Exception>> seenSequenceNumbers;

    private TranslogWriter(
        final ChannelFactory channelFactory,
        final ShardId shardId,
        final Checkpoint initialCheckpoint,
        final FileChannel channel,
        final Path path,
        final ByteSizeValue bufferSize,
        final LongSupplier globalCheckpointSupplier, LongSupplier minTranslogGenerationSupplier, TranslogHeader header) throws IOException {
        super(initialCheckpoint.generation, channel, path, header);
        assert initialCheckpoint.offset == channel.position() :
            "initial checkpoint offset [" + initialCheckpoint.offset + "] is different than current channel position ["
                + channel.position() + "]";
        this.shardId = shardId;
        this.channelFactory = channelFactory;
        this.minTranslogGenerationSupplier = minTranslogGenerationSupplier;
        this.outputStream = new BufferedChannelOutputStream(java.nio.channels.Channels.newOutputStream(channel), bufferSize.bytesAsInt());
        this.lastSyncedCheckpoint = initialCheckpoint;
        this.totalOffset = initialCheckpoint.offset;
        assert initialCheckpoint.minSeqNo == SequenceNumbers.NO_OPS_PERFORMED : initialCheckpoint.minSeqNo;
        this.minSeqNo = initialCheckpoint.minSeqNo;
        assert initialCheckpoint.maxSeqNo == SequenceNumbers.NO_OPS_PERFORMED : initialCheckpoint.maxSeqNo;
        this.maxSeqNo = initialCheckpoint.maxSeqNo;
        assert initialCheckpoint.trimmedAboveSeqNo == SequenceNumbers.UNASSIGNED_SEQ_NO : initialCheckpoint.trimmedAboveSeqNo;
        this.globalCheckpointSupplier = globalCheckpointSupplier;
        this.seenSequenceNumbers = Assertions.ENABLED ? new HashMap<>() : null;
    }

    public static TranslogWriter create(ShardId shardId, String translogUUID, long fileGeneration, Path file, ChannelFactory channelFactory,
                                        ByteSizeValue bufferSize, final long initialMinTranslogGen, long initialGlobalCheckpoint,
                                        final LongSupplier globalCheckpointSupplier, final LongSupplier minTranslogGenerationSupplier,
                                        final long primaryTerm)
        throws IOException {
        final FileChannel channel = channelFactory.open(file);
        try {
            final TranslogHeader header = new TranslogHeader(translogUUID, primaryTerm);
            header.write(channel);
            final Checkpoint checkpoint = Checkpoint.emptyTranslogCheckpoint(header.sizeInBytes(), fileGeneration,
                initialGlobalCheckpoint, initialMinTranslogGen);
            writeCheckpoint(channelFactory, file.getParent(), checkpoint);
            final LongSupplier writerGlobalCheckpointSupplier;
            if (Assertions.ENABLED) {
                writerGlobalCheckpointSupplier = () -> {
                    long gcp = globalCheckpointSupplier.getAsLong();
                    assert gcp >= initialGlobalCheckpoint :
                        "global checkpoint [" + gcp + "] lower than initial gcp [" + initialGlobalCheckpoint + "]";
                    return gcp;
                };
            } else {
                writerGlobalCheckpointSupplier = globalCheckpointSupplier;
            }
            return new TranslogWriter(channelFactory, shardId, checkpoint, channel, file, bufferSize,
                writerGlobalCheckpointSupplier, minTranslogGenerationSupplier, header);
        } catch (Exception exception) {
            // if we fail to bake the file-generation into the checkpoint we stick with the file and once we recover and that
            // file exists we remove it. We only apply this logic to the checkpoint.generation+1 any other file with a higher generation is an error condition
            IOUtils.closeWhileHandlingException(channel);
            throw exception;
        }
    }

    /**
     * If this {@code TranslogWriter} was closed as a side-effect of a tragic exception,
     * e.g. disk full while flushing a new segment, this returns the root cause exception.
     * Otherwise (no tragic exception has occurred) it returns null.
     */
    public Exception getTragicException() {
        return tragedy;
    }

    private synchronized void closeWithTragicEvent(final Exception ex) {
        assert ex != null;
        if (tragedy == null) {
            tragedy = ex;
        } else if (tragedy != ex) {
            // it should be safe to call closeWithTragicEvents on multiple layers without
            // worrying about self suppression.
            tragedy.addSuppressed(ex);
        }
        try {
            close();
        } catch (final IOException | RuntimeException e) {
            ex.addSuppressed(e);
        }
    }

    /**
     * add the given bytes to the translog and return the location they were written at
     */

    /**
     * Add the given bytes to the translog with the specified sequence number; returns the location the bytes were written to.
     *
     * @param data  the bytes to write
     * @param seqNo the sequence number associated with the operation
     * @return the location the bytes were written to
     * @throws IOException if writing to the translog resulted in an I/O exception
     */
    public synchronized Translog.Location add(final BytesReference data, final long seqNo) throws IOException {
        ensureOpen();
        final long offset = totalOffset;
        try {
            data.writeTo(outputStream);
        } catch (final Exception ex) {
            closeWithTragicEvent(ex);
            throw ex;
        }
        totalOffset += data.length();

        if (minSeqNo == SequenceNumbers.NO_OPS_PERFORMED) {
            assert operationCounter == 0;
        }
        if (maxSeqNo == SequenceNumbers.NO_OPS_PERFORMED) {
            assert operationCounter == 0;
        }

        minSeqNo = SequenceNumbers.min(minSeqNo, seqNo);
        maxSeqNo = SequenceNumbers.max(maxSeqNo, seqNo);

        operationCounter++;

        assert assertNoSeqNumberConflict(seqNo, data);

        return new Translog.Location(generation, offset, data.length());
    }

    private synchronized boolean assertNoSeqNumberConflict(long seqNo, BytesReference data) throws IOException {
        if (seqNo == SequenceNumbers.UNASSIGNED_SEQ_NO) {
            // nothing to do
        } else if (seenSequenceNumbers.containsKey(seqNo)) {
            final Tuple<BytesReference, Exception> previous = seenSequenceNumbers.get(seqNo);
            if (previous.v1().equals(data) == false) {
                Translog.Operation newOp = Translog.readOperation(new BufferedChecksumStreamInput(data.streamInput()));
                Translog.Operation prvOp = Translog.readOperation(new BufferedChecksumStreamInput(previous.v1().streamInput()));
<<<<<<< HEAD
                // TODO: We haven't had timestamp for Index operations in Lucene yet, we need to loosen this check without timestamp.
                // We don't store versionType in Lucene index, we need to exclude it from this check
                final boolean sameOp;
                if (newOp instanceof Translog.Index && prvOp instanceof Translog.Index) {
                    final Translog.Index o1 = (Translog.Index) newOp;
                    final Translog.Index o2 = (Translog.Index) prvOp;
                    sameOp = Objects.equals(o1.id(), o2.id()) && Objects.equals(o1.type(), o2.type())
                        && Objects.equals(o1.source(), o2.source()) && Objects.equals(o1.routing(), o2.routing())
                        && o1.primaryTerm() == o2.primaryTerm() && o1.seqNo() == o2.seqNo()
                        && o1.version() == o2.version();
                } else if (newOp instanceof Translog.Delete && prvOp instanceof Translog.Delete) {
                    final Translog.Delete o1 = (Translog.Delete) newOp;
                    final Translog.Delete o2 = (Translog.Delete) prvOp;
                    sameOp = Objects.equals(o1.id(), o2.id()) && Objects.equals(o1.type(), o2.type())
                        && o1.primaryTerm() == o2.primaryTerm() && o1.seqNo() == o2.seqNo() && o1.version() == o2.version();
                } else {
                    sameOp = false;
                }
                if (sameOp == false) {
=======
                if (newOp.equals(prvOp) == false) {
>>>>>>> c7a41c50
                    throw new AssertionError(
                        "seqNo [" + seqNo + "] was processed twice in generation [" + generation + "], with different data. " +
                            "prvOp [" + prvOp + "], newOp [" + newOp + "]", previous.v2());
                }
            }
        } else {
            seenSequenceNumbers.put(seqNo,
                new Tuple<>(new BytesArray(data.toBytesRef(), true), new RuntimeException("stack capture previous op")));
        }
        return true;
    }

    synchronized boolean assertNoSeqAbove(long belowTerm, long aboveSeqNo) {
        seenSequenceNumbers.entrySet().stream().filter(e -> e.getKey().longValue() > aboveSeqNo)
            .forEach(e -> {
                final Translog.Operation op;
                try {
                    op = Translog.readOperation(new BufferedChecksumStreamInput(e.getValue().v1().streamInput()));
                } catch (IOException ex) {
                    throw new RuntimeException(ex);
                }
                long seqNo = op.seqNo();
                long primaryTerm = op.primaryTerm();
                if (primaryTerm < belowTerm) {
                    throw new AssertionError("current should not have any operations with seq#:primaryTerm ["
                        + seqNo + ":" + primaryTerm + "] > " + aboveSeqNo + ":" + belowTerm);
                }
            });
        return true;
    }

    /**
     * write all buffered ops to disk and fsync file.
     *
     * Note: any exception during the sync process will be interpreted as a tragic exception and the writer will be closed before
     * raising the exception.
     */
    public void sync() throws IOException {
        syncUpTo(Long.MAX_VALUE);
    }

    /**
     * Returns <code>true</code> if there are buffered operations that have not been flushed and fsynced to disk or if the latest global
     * checkpoint has not yet been fsynced
     */
    public boolean syncNeeded() {
        return totalOffset != lastSyncedCheckpoint.offset ||
            globalCheckpointSupplier.getAsLong() != lastSyncedCheckpoint.globalCheckpoint ||
            minTranslogGenerationSupplier.getAsLong() != lastSyncedCheckpoint.minTranslogGeneration;
    }

    @Override
    public int totalOperations() {
        return operationCounter;
    }

    @Override
    synchronized Checkpoint getCheckpoint() {
        return new Checkpoint(totalOffset, operationCounter, generation, minSeqNo, maxSeqNo,
            globalCheckpointSupplier.getAsLong(), minTranslogGenerationSupplier.getAsLong(),
            SequenceNumbers.UNASSIGNED_SEQ_NO);
    }

    @Override
    public long sizeInBytes() {
        return totalOffset;
    }

    /**
     * Closes this writer and transfers its underlying file channel to a new immutable {@link TranslogReader}
     * @return a new {@link TranslogReader}
     * @throws IOException if any of the file operations resulted in an I/O exception
     */
    public TranslogReader closeIntoReader() throws IOException {
        // make sure to acquire the sync lock first, to prevent dead locks with threads calling
        // syncUpTo() , where the sync lock is acquired first, following by the synchronize(this)
        //
        // Note: While this is not strictly needed as this method is called while blocking all ops on the translog,
        //       we do this to for correctness and preventing future issues.
        synchronized (syncLock) {
            synchronized (this) {
                try {
                    sync(); // sync before we close..
                } catch (final Exception ex) {
                    closeWithTragicEvent(ex);
                    throw ex;
                }
                if (closed.compareAndSet(false, true)) {
                    return new TranslogReader(getLastSyncedCheckpoint(), channel, path, header);
                } else {
                    throw new AlreadyClosedException("translog [" + getGeneration() + "] is already closed (path [" + path + "]", tragedy);
                }
            }
        }
    }


    @Override
    public TranslogSnapshot newSnapshot() {
        // make sure to acquire the sync lock first, to prevent dead locks with threads calling
        // syncUpTo() , where the sync lock is acquired first, following by the synchronize(this)
        synchronized (syncLock) {
            synchronized (this) {
                ensureOpen();
                try {
                    sync();
                } catch (IOException e) {
                    throw new TranslogException(shardId, "exception while syncing before creating a snapshot", e);
                }
                return super.newSnapshot();
            }
        }
    }

    private long getWrittenOffset() throws IOException {
        return channel.position();
    }

    /**
     * Syncs the translog up to at least the given offset unless already synced
     *
     * @return <code>true</code> if this call caused an actual sync operation
     */
    public boolean syncUpTo(long offset) throws IOException {
        if (lastSyncedCheckpoint.offset < offset && syncNeeded()) {
            synchronized (syncLock) { // only one sync/checkpoint should happen concurrently but we wait
                if (lastSyncedCheckpoint.offset < offset && syncNeeded()) {
                    // double checked locking - we don't want to fsync unless we have to and now that we have
                    // the lock we should check again since if this code is busy we might have fsynced enough already
                    final Checkpoint checkpointToSync;
                    synchronized (this) {
                        ensureOpen();
                        try {
                            outputStream.flush();
                            checkpointToSync = getCheckpoint();
                        } catch (final Exception ex) {
                            closeWithTragicEvent(ex);
                            throw ex;
                        }
                    }
                    // now do the actual fsync outside of the synchronized block such that
                    // we can continue writing to the buffer etc.
                    try {
                        channel.force(false);
                        writeCheckpoint(channelFactory, path.getParent(), checkpointToSync);
                    } catch (final Exception ex) {
                        closeWithTragicEvent(ex);
                        throw ex;
                    }
                    assert lastSyncedCheckpoint.offset <= checkpointToSync.offset :
                        "illegal state: " + lastSyncedCheckpoint.offset + " <= " + checkpointToSync.offset;
                    lastSyncedCheckpoint = checkpointToSync; // write protected by syncLock
                    return true;
                }
            }
        }
        return false;
    }

    @Override
    protected void readBytes(ByteBuffer targetBuffer, long position) throws IOException {
        try {
            if (position + targetBuffer.remaining() > getWrittenOffset()) {
                synchronized (this) {
                    // we only flush here if it's really really needed - try to minimize the impact of the read operation
                    // in some cases ie. a tragic event we might still be able to read the relevant value
                    // which is not really important in production but some test can make most strict assumptions
                    // if we don't fail in this call unless absolutely necessary.
                    if (position + targetBuffer.remaining() > getWrittenOffset()) {
                        outputStream.flush();
                    }
                }
            }
        } catch (final Exception ex) {
            closeWithTragicEvent(ex);
            throw ex;
        }
        // we don't have to have a lock here because we only write ahead to the file, so all writes has been complete
        // for the requested location.
        Channels.readFromFileChannelWithEofException(channel, position, targetBuffer);
    }

    private static void writeCheckpoint(
            final ChannelFactory channelFactory,
            final Path translogFile,
            final Checkpoint checkpoint) throws IOException {
        Checkpoint.write(channelFactory, translogFile.resolve(Translog.CHECKPOINT_FILE_NAME), checkpoint, StandardOpenOption.WRITE);
    }

    /**
     * The last synced checkpoint for this translog.
     *
     * @return the last synced checkpoint
     */
    Checkpoint getLastSyncedCheckpoint() {
        return lastSyncedCheckpoint;
    }

    protected final void ensureOpen() {
        if (isClosed()) {
            throw new AlreadyClosedException("translog [" + getGeneration() + "] is already closed", tragedy);
        }
    }

    @Override
    public final void close() throws IOException {
        if (closed.compareAndSet(false, true)) {
            channel.close();
        }
    }

    protected final boolean isClosed() {
        return closed.get();
    }


    private final class BufferedChannelOutputStream extends BufferedOutputStream {

        BufferedChannelOutputStream(OutputStream out, int size) throws IOException {
            super(out, size);
        }

        @Override
        public synchronized void flush() throws IOException {
            if (count > 0) {
                try {
                    ensureOpen();
                    super.flush();
                } catch (final Exception ex) {
                    closeWithTragicEvent(ex);
                    throw ex;
                }
            }
        }

        @Override
        public void close() throws IOException {
            // the stream is intentionally not closed because
            // closing it will close the FileChannel
            throw new IllegalStateException("never close this stream");
        }
    }

}<|MERGE_RESOLUTION|>--- conflicted
+++ resolved
@@ -203,13 +203,12 @@
             if (previous.v1().equals(data) == false) {
                 Translog.Operation newOp = Translog.readOperation(new BufferedChecksumStreamInput(data.streamInput()));
                 Translog.Operation prvOp = Translog.readOperation(new BufferedChecksumStreamInput(previous.v1().streamInput()));
-<<<<<<< HEAD
                 // TODO: We haven't had timestamp for Index operations in Lucene yet, we need to loosen this check without timestamp.
                 // We don't store versionType in Lucene index, we need to exclude it from this check
                 final boolean sameOp;
                 if (newOp instanceof Translog.Index && prvOp instanceof Translog.Index) {
-                    final Translog.Index o1 = (Translog.Index) newOp;
-                    final Translog.Index o2 = (Translog.Index) prvOp;
+                    final Translog.Index o1 = (Translog.Index) prvOp;
+                    final Translog.Index o2 = (Translog.Index) newOp;
                     sameOp = Objects.equals(o1.id(), o2.id()) && Objects.equals(o1.type(), o2.type())
                         && Objects.equals(o1.source(), o2.source()) && Objects.equals(o1.routing(), o2.routing())
                         && o1.primaryTerm() == o2.primaryTerm() && o1.seqNo() == o2.seqNo()
@@ -223,9 +222,6 @@
                     sameOp = false;
                 }
                 if (sameOp == false) {
-=======
-                if (newOp.equals(prvOp) == false) {
->>>>>>> c7a41c50
                     throw new AssertionError(
                         "seqNo [" + seqNo + "] was processed twice in generation [" + generation + "], with different data. " +
                             "prvOp [" + prvOp + "], newOp [" + newOp + "]", previous.v2());
