/*
 * Copyright Elasticsearch B.V. and/or licensed to Elasticsearch B.V. under one
 * or more contributor license agreements. Licensed under the "Elastic License
 * 2.0", the "GNU Affero General Public License v3.0 only", and the "Server Side
 * Public License v 1"; you may not use this file except in compliance with, at
 * your election, the "Elastic License 2.0", the "GNU Affero General Public
 * License v3.0 only", or the "Server Side Public License, v 1".
 */
package org.elasticsearch.datastreams.options.action;

import org.elasticsearch.action.ActionListener;
import org.elasticsearch.action.datastreams.DataStreamsActionUtil;
import org.elasticsearch.action.support.ActionFilters;
import org.elasticsearch.action.support.master.TransportMasterNodeReadProjectAction;
import org.elasticsearch.cluster.ProjectState;
import org.elasticsearch.cluster.block.ClusterBlockException;
import org.elasticsearch.cluster.block.ClusterBlockLevel;
import org.elasticsearch.cluster.metadata.DataStream;
import org.elasticsearch.cluster.metadata.IndexNameExpressionResolver;
import org.elasticsearch.cluster.project.ProjectResolver;
import org.elasticsearch.cluster.service.ClusterService;
import org.elasticsearch.common.util.concurrent.EsExecutors;
import org.elasticsearch.indices.SystemIndices;
import org.elasticsearch.injection.guice.Inject;
import org.elasticsearch.tasks.Task;
import org.elasticsearch.threadpool.ThreadPool;
import org.elasticsearch.transport.TransportService;

import java.util.Comparator;
import java.util.List;
import java.util.Map;
import java.util.Objects;

/**
 * Collects the data streams from the cluster state and then returns for each data stream its name and its
 * data stream options. Currently, data stream options include only the failure store configuration.
 */
public class TransportGetDataStreamOptionsAction extends TransportMasterNodeReadProjectAction<
    GetDataStreamOptionsAction.Request,
    GetDataStreamOptionsAction.Response> {

    private final IndexNameExpressionResolver indexNameExpressionResolver;
    private final SystemIndices systemIndices;

    @Inject
    public TransportGetDataStreamOptionsAction(
        TransportService transportService,
        ClusterService clusterService,
        ThreadPool threadPool,
        ActionFilters actionFilters,
        ProjectResolver projectResolver,
        IndexNameExpressionResolver indexNameExpressionResolver,
        SystemIndices systemIndices
    ) {
        super(
            GetDataStreamOptionsAction.INSTANCE.name(),
            transportService,
            clusterService,
            threadPool,
            actionFilters,
            GetDataStreamOptionsAction.Request::new,
<<<<<<< HEAD
            projectResolver,
            indexNameExpressionResolver,
=======
>>>>>>> 90bfdbc2
            GetDataStreamOptionsAction.Response::new,
            EsExecutors.DIRECT_EXECUTOR_SERVICE
        );
        this.indexNameExpressionResolver = indexNameExpressionResolver;
        this.systemIndices = systemIndices;
    }

    @Override
    protected void masterOperation(
        Task task,
        GetDataStreamOptionsAction.Request request,
        ProjectState state,
        ActionListener<GetDataStreamOptionsAction.Response> listener
    ) {
        List<String> requestedDataStreams = DataStreamsActionUtil.getDataStreamNames(
            indexNameExpressionResolver,
            state.metadata(),
            request.getNames(),
            request.indicesOptions()
        );
        Map<String, DataStream> dataStreams = state.metadata().dataStreams();
        for (String name : requestedDataStreams) {
            systemIndices.validateDataStreamAccess(name, threadPool.getThreadContext());
        }
        listener.onResponse(
            new GetDataStreamOptionsAction.Response(
                requestedDataStreams.stream()
                    .map(dataStreams::get)
                    .filter(Objects::nonNull)
                    .map(
                        dataStream -> new GetDataStreamOptionsAction.Response.DataStreamEntry(
                            dataStream.getName(),
                            dataStream.getDataStreamOptions()
                        )
                    )
                    .sorted(Comparator.comparing(GetDataStreamOptionsAction.Response.DataStreamEntry::dataStreamName))
                    .toList()
            )
        );
    }

    @Override
    protected ClusterBlockException checkBlock(GetDataStreamOptionsAction.Request request, ProjectState state) {
        return state.blocks().globalBlockedException(ClusterBlockLevel.METADATA_READ);
    }
}<|MERGE_RESOLUTION|>--- conflicted
+++ resolved
@@ -59,11 +59,7 @@
             threadPool,
             actionFilters,
             GetDataStreamOptionsAction.Request::new,
-<<<<<<< HEAD
             projectResolver,
-            indexNameExpressionResolver,
-=======
->>>>>>> 90bfdbc2
             GetDataStreamOptionsAction.Response::new,
             EsExecutors.DIRECT_EXECUTOR_SERVICE
         );
