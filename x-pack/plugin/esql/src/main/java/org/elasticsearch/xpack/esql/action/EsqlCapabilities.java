--- conflicted
+++ resolved
@@ -560,11 +560,7 @@
         /**
          * LOOKUP JOIN
          */
-<<<<<<< HEAD
-        JOIN_LOOKUP_V6(true),
-=======
-        JOIN_LOOKUP_V10(Build.current().isSnapshot()),
->>>>>>> 5e297303
+        JOIN_LOOKUP_V10(true),
 
         /**
          * Fix for https://github.com/elastic/elasticsearch/issues/117054
