/*
 * Copyright Elasticsearch B.V. and/or licensed to Elasticsearch B.V. under one
 * or more contributor license agreements. Licensed under the Elastic License;
 * you may not use this file except in compliance with the Elastic License.
 */
package org.elasticsearch.xpack.security.authz;

import org.elasticsearch.Version;
import org.elasticsearch.common.util.concurrent.ThreadContext;
import org.elasticsearch.xpack.core.ClientHelper;
import org.elasticsearch.xpack.core.security.SecurityContext;
import org.elasticsearch.xpack.core.security.authc.Authentication;
import org.elasticsearch.xpack.core.security.authc.AuthenticationField;
import org.elasticsearch.xpack.core.security.support.Automatons;
import org.elasticsearch.xpack.core.security.user.AsyncSearchUser;
import org.elasticsearch.xpack.core.security.user.XPackSecurityUser;
import org.elasticsearch.xpack.core.security.user.XPackUser;

import java.util.function.Consumer;
import java.util.function.Predicate;

import static org.elasticsearch.action.admin.cluster.node.tasks.get.GetTaskAction.TASKS_ORIGIN;
import static org.elasticsearch.ingest.IngestService.INGEST_ORIGIN;
import static org.elasticsearch.persistent.PersistentTasksService.PERSISTENT_TASK_ORIGIN;
import static org.elasticsearch.xpack.core.ClientHelper.ASYNC_SEARCH_ORIGIN;
import static org.elasticsearch.xpack.core.ClientHelper.ENRICH_ORIGIN;
import static org.elasticsearch.xpack.core.ClientHelper.IDP_ORIGIN;
import static org.elasticsearch.xpack.core.ClientHelper.STACK_ORIGIN;
import static org.elasticsearch.xpack.core.ClientHelper.TRANSFORM_ORIGIN;
import static org.elasticsearch.xpack.core.ClientHelper.REINDEX_ORIGIN;
import static org.elasticsearch.xpack.core.ClientHelper.DEPRECATION_ORIGIN;
import static org.elasticsearch.xpack.core.ClientHelper.INDEX_LIFECYCLE_ORIGIN;
import static org.elasticsearch.xpack.core.ClientHelper.ML_ORIGIN;
import static org.elasticsearch.xpack.core.ClientHelper.MONITORING_ORIGIN;
import static org.elasticsearch.xpack.core.ClientHelper.ROLLUP_ORIGIN;
import static org.elasticsearch.xpack.core.ClientHelper.SECURITY_ORIGIN;
import static org.elasticsearch.xpack.core.ClientHelper.WATCHER_ORIGIN;

public final class AuthorizationUtils {

    private static final Predicate<String> INTERNAL_PREDICATE = Automatons.predicate("internal:*");

    private AuthorizationUtils() {}

    /**
     * This method is used to determine if a request should be executed as the system user, even if the request already
     * has a user associated with it.
     *
     * In order for the user to be replaced by the system user one of the following conditions must be true:
     *
     * <ul>
     *     <li>the action is an internal action and no user is associated with the request</li>
     *     <li>the action is an internal action and the thread context contains a non-internal action as the originating action</li>
     * </ul>
     *
     * @param threadContext the {@link ThreadContext} that contains the headers and context associated with the request
     * @param action the action name that is being executed
     * @return true if the system user should be used to execute a request
     */
    public static boolean shouldReplaceUserWithSystem(ThreadContext threadContext, String action) {
        // the action must be internal OR the thread context must be a system context.
        if (threadContext.isSystemContext() == false && isInternalAction(action) == false) {
            return false;
        }

        // there is no authentication object AND we are executing in a system context OR an internal action
        // AND there
        Authentication authentication = threadContext.getTransient(AuthenticationField.AUTHENTICATION_KEY);
        if (authentication == null && threadContext.getTransient(ClientHelper.ACTION_ORIGIN_TRANSIENT_NAME) == null) {
            return true;
        }

        // we have a internal action being executed by a user other than the system user, lets verify that there is a
        // originating action that is not a internal action. We verify that there must be a originating action as an
        // internal action should never be called by user code from a client
        final String originatingAction = threadContext.getTransient(AuthorizationService.ORIGINATING_ACTION_KEY);
        if (originatingAction != null && isInternalAction(originatingAction) == false) {
            return true;
        }

        // either there was no originating action or the originating action was an internal action,
        // we should not replace under these circumstances
        return false;
    }

    /**
     * Returns true if the thread context contains the origin of the action and does not have any authentication
     */
    public static boolean shouldSetUserBasedOnActionOrigin(ThreadContext context) {
        final String actionOrigin = context.getTransient(ClientHelper.ACTION_ORIGIN_TRANSIENT_NAME);
        final Authentication authentication = context.getTransient(AuthenticationField.AUTHENTICATION_KEY);
        return actionOrigin != null && authentication == null;
    }

    /**
     * Stashes the current context and executes the consumer as the proper user based on the origin of the action.
     *
     * This method knows nothing about listeners so it is important that callers ensure their listeners preserve their
     * context and restore it appropriately.
     */
    public static void switchUserBasedOnActionOriginAndExecute(ThreadContext threadContext, SecurityContext securityContext,
                                                               Consumer<ThreadContext.StoredContext> consumer) {
        final String actionOrigin = threadContext.getTransient(ClientHelper.ACTION_ORIGIN_TRANSIENT_NAME);
        if (actionOrigin == null) {
            assert false : "cannot switch user if there is no action origin";
            throw new IllegalStateException("cannot switch user if there is no action origin");
        }

        switch (actionOrigin) {
            case SECURITY_ORIGIN:
                securityContext.executeAsUser(XPackSecurityUser.INSTANCE, consumer, Version.CURRENT);
                break;
            case WATCHER_ORIGIN:
            case ML_ORIGIN:
            case MONITORING_ORIGIN:
            case TRANSFORM_ORIGIN:
            case DEPRECATION_ORIGIN:
            case PERSISTENT_TASK_ORIGIN:
            case ROLLUP_ORIGIN:
            case INDEX_LIFECYCLE_ORIGIN:
            case ENRICH_ORIGIN:
            case IDP_ORIGIN:
<<<<<<< HEAD
            case REINDEX_ORIGIN:
=======
            case INGEST_ORIGIN:
            case STACK_ORIGIN:
>>>>>>> d6fc439f
            case TASKS_ORIGIN:   // TODO use a more limited user for tasks
                securityContext.executeAsUser(XPackUser.INSTANCE, consumer, Version.CURRENT);
                break;
            case ASYNC_SEARCH_ORIGIN:
                securityContext.executeAsUser(AsyncSearchUser.INSTANCE, consumer, Version.CURRENT);
                break;
            default:
                assert false : "action.origin [" + actionOrigin + "] is unknown!";
                throw new IllegalStateException("action.origin [" + actionOrigin + "] should always be a known value");
        }
    }

    private static boolean isInternalAction(String action) {
        return INTERNAL_PREDICATE.test(action);
    }
}<|MERGE_RESOLUTION|>--- conflicted
+++ resolved
@@ -120,12 +120,9 @@
             case INDEX_LIFECYCLE_ORIGIN:
             case ENRICH_ORIGIN:
             case IDP_ORIGIN:
-<<<<<<< HEAD
-            case REINDEX_ORIGIN:
-=======
             case INGEST_ORIGIN:
             case STACK_ORIGIN:
->>>>>>> d6fc439f
+            case REINDEX_ORIGIN:
             case TASKS_ORIGIN:   // TODO use a more limited user for tasks
                 securityContext.executeAsUser(XPackUser.INSTANCE, consumer, Version.CURRENT);
                 break;
