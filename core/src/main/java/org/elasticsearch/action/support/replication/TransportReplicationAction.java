--- conflicted
+++ resolved
@@ -709,19 +709,7 @@
             // closed in finishAsFailed(e) in the case of error
             indexShardReference = getIndexShardReferenceOnPrimary(shardId);
             if (indexShardReference.isRelocated() == false) {
-<<<<<<< HEAD
-                // execute locally
-                Tuple<Response, ReplicaRequest> primaryResponse = shardOperationOnPrimary(state.metaData(), request);
-                primaryResponse.v2().primaryTerm(indexShardReference.opPrimaryTerm());
-                if (logger.isTraceEnabled()) {
-                    logger.trace("action [{}] completed on shard [{}] for request [{}] with cluster state version [{}]", transportPrimaryAction, shardId, request, state.version());
-                }
-                ReplicationPhase replicationPhase = new ReplicationPhase(task, primaryResponse.v2(), primaryResponse.v1(), shardId, channel, indexShardReference);
-                finishAndMoveToReplication(replicationPhase);
-=======
                 executeLocally();
-
->>>>>>> 12a6f36a
             } else {
                 executeRemotely();
             }
