/*
 * Licensed to Elasticsearch under one or more contributor
 * license agreements. See the NOTICE file distributed with
 * this work for additional information regarding copyright
 * ownership. Elasticsearch licenses this file to you under
 * the Apache License, Version 2.0 (the "License"); you may
 * not use this file except in compliance with the License.
 * You may obtain a copy of the License at
 *
 *    http://www.apache.org/licenses/LICENSE-2.0
 *
 * Unless required by applicable law or agreed to in writing,
 * software distributed under the License is distributed on an
 * "AS IS" BASIS, WITHOUT WARRANTIES OR CONDITIONS OF ANY
 * KIND, either express or implied.  See the License for the
 * specific language governing permissions and limitations
 * under the License.
 */

package org.elasticsearch.action.support.replication;

import org.elasticsearch.ElasticsearchException;
import org.elasticsearch.ExceptionsHelper;
import org.elasticsearch.action.ActionListener;
import org.elasticsearch.action.ReplicationResponse;
import org.elasticsearch.action.UnavailableShardsException;
import org.elasticsearch.action.WriteConsistencyLevel;
import org.elasticsearch.action.support.ActionFilters;
import org.elasticsearch.action.support.TransportAction;
import org.elasticsearch.action.support.TransportActions;
import org.elasticsearch.cluster.ClusterService;
import org.elasticsearch.cluster.ClusterState;
import org.elasticsearch.cluster.ClusterStateObserver;
import org.elasticsearch.cluster.action.index.MappingUpdatedAction;
import org.elasticsearch.cluster.action.shard.ShardStateAction;
import org.elasticsearch.cluster.block.ClusterBlockException;
import org.elasticsearch.cluster.block.ClusterBlockLevel;
import org.elasticsearch.cluster.metadata.IndexMetaData;
import org.elasticsearch.cluster.metadata.IndexNameExpressionResolver;
import org.elasticsearch.cluster.node.DiscoveryNode;
import org.elasticsearch.cluster.routing.IndexRoutingTable;
import org.elasticsearch.cluster.routing.IndexShardRoutingTable;
import org.elasticsearch.cluster.routing.ShardIterator;
import org.elasticsearch.cluster.routing.ShardRouting;
import org.elasticsearch.common.Nullable;
import org.elasticsearch.common.collect.Tuple;
import org.elasticsearch.common.io.stream.StreamInput;
import org.elasticsearch.common.lease.Releasable;
import org.elasticsearch.common.lease.Releasables;
import org.elasticsearch.common.settings.Settings;
import org.elasticsearch.common.unit.TimeValue;
import org.elasticsearch.common.util.concurrent.AbstractRunnable;
import org.elasticsearch.common.util.concurrent.ConcurrentCollections;
import org.elasticsearch.index.IndexService;
import org.elasticsearch.index.engine.VersionConflictEngineException;
import org.elasticsearch.index.shard.IndexShard;
import org.elasticsearch.index.shard.ShardId;
import org.elasticsearch.index.translog.Translog;
import org.elasticsearch.indices.IndicesService;
import org.elasticsearch.node.NodeClosedException;
import org.elasticsearch.rest.RestStatus;
import org.elasticsearch.threadpool.ThreadPool;
import org.elasticsearch.transport.*;

import java.io.IOException;
import java.util.Map;
import java.util.concurrent.ConcurrentMap;
import java.util.concurrent.atomic.AtomicBoolean;
import java.util.concurrent.atomic.AtomicInteger;
import java.util.function.Supplier;

/**
 */
public abstract class TransportReplicationAction<Request extends ReplicationRequest, ReplicaRequest extends ReplicationRequest, Response extends ReplicationResponse> extends TransportAction<Request, Response> {

    public static final String SHARD_FAILURE_TIMEOUT = "action.support.replication.shard.failure_timeout";

    protected final TransportService transportService;
    protected final ClusterService clusterService;
    protected final IndicesService indicesService;
    protected final ShardStateAction shardStateAction;
    protected final WriteConsistencyLevel defaultWriteConsistencyLevel;
    protected final TransportRequestOptions transportOptions;
    protected final MappingUpdatedAction mappingUpdatedAction;
    private final TimeValue shardFailedTimeout;

    final String transportReplicaAction;
    final String executor;
    final boolean checkWriteConsistency;

    protected TransportReplicationAction(Settings settings, String actionName, TransportService transportService,
                                         ClusterService clusterService, IndicesService indicesService,
                                         ThreadPool threadPool, ShardStateAction shardStateAction,
                                         MappingUpdatedAction mappingUpdatedAction, ActionFilters actionFilters,
                                         IndexNameExpressionResolver indexNameExpressionResolver, Supplier<Request> request,
                                         Supplier<ReplicaRequest> replicaRequest, String executor) {
        super(settings, actionName, threadPool, actionFilters, indexNameExpressionResolver);
        this.transportService = transportService;
        this.clusterService = clusterService;
        this.indicesService = indicesService;
        this.shardStateAction = shardStateAction;
        this.mappingUpdatedAction = mappingUpdatedAction;

        this.transportReplicaAction = actionName + "[r]";
        this.executor = executor;
        this.checkWriteConsistency = checkWriteConsistency();

        transportService.registerRequestHandler(actionName, request, ThreadPool.Names.SAME, new OperationTransportHandler());
        // we must never reject on because of thread pool capacity on replicas
        transportService.registerRequestHandler(transportReplicaAction, replicaRequest, executor, true, new ReplicaOperationTransportHandler());

        this.transportOptions = transportOptions();

        this.defaultWriteConsistencyLevel = WriteConsistencyLevel.fromString(settings.get("action.write_consistency", "quorum"));
        // TODO: set a default timeout
        shardFailedTimeout = settings.getAsTime(SHARD_FAILURE_TIMEOUT, null);
    }

    @Override
    protected void doExecute(Request request, ActionListener<Response> listener) {
        new PrimaryPhase(request, listener).run();
    }

    protected abstract Response newResponseInstance();

    /**
     * @return A tuple containing not null values, as first value the result of the primary operation and as second value
     * the request to be executed on the replica shards.
     */
    protected abstract Tuple<Response, ReplicaRequest> shardOperationOnPrimary(ClusterState clusterState, PrimaryOperationRequest shardRequest) throws Throwable;

    protected abstract void shardOperationOnReplica(ShardId shardId, ReplicaRequest shardRequest);

    protected abstract ShardIterator shards(ClusterState clusterState, InternalRequest request);

    protected abstract boolean checkWriteConsistency();

    protected ClusterBlockException checkGlobalBlock(ClusterState state) {
        return state.blocks().globalBlockedException(ClusterBlockLevel.WRITE);
    }

    protected ClusterBlockException checkRequestBlock(ClusterState state, InternalRequest request) {
        return state.blocks().indexBlockedException(ClusterBlockLevel.WRITE, request.concreteIndex());
    }

    protected boolean resolveIndex() {
        return true;
    }

    /**
     * Resolves the request, by default doing nothing. Can be subclassed to do
     * additional processing or validation depending on the incoming request
     */
    protected void resolveRequest(ClusterState state, InternalRequest request, ActionListener<Response> listener) {
    }

    protected TransportRequestOptions transportOptions() {
        return TransportRequestOptions.EMPTY;
    }

    protected boolean retryPrimaryException(Throwable e) {
        return e.getClass() == RetryOnPrimaryException.class
                || TransportActions.isShardNotAvailableException(e);
    }

    /**
     * Should an exception be ignored when the operation is performed on the replica.
     */
    protected boolean ignoreReplicaException(Throwable e) {
        if (TransportActions.isShardNotAvailableException(e)) {
            return true;
        }
        // on version conflict or document missing, it means
        // that a new change has crept into the replica, and it's fine
        if (isConflictException(e)) {
            return true;
        }
        return false;
    }

    protected boolean isConflictException(Throwable e) {
        Throwable cause = ExceptionsHelper.unwrapCause(e);
        // on version conflict or document missing, it means
        // that a new change has crept into the replica, and it's fine
        if (cause instanceof VersionConflictEngineException) {
            return true;
        }
        return false;
    }

    protected static class WriteResult<T extends ReplicationResponse> {

        public final T response;
        public final Translog.Location location;

        public WriteResult(T response, Translog.Location location) {
            this.response = response;
            this.location = location;
        }

        @SuppressWarnings("unchecked")
        public <T extends ReplicationResponse> T response() {
            // this sets total, pending and failed to 0 and this is ok, because we will embed this into the replica
            // request and not use it
            response.setShardInfo(new ReplicationResponse.ShardInfo());
            return (T) response;
        }

    }

    class OperationTransportHandler implements TransportRequestHandler<Request> {
        @Override
        public void messageReceived(final Request request, final TransportChannel channel) throws Exception {
            execute(request, new ActionListener<Response>() {
                @Override
                public void onResponse(Response result) {
                    try {
                        channel.sendResponse(result);
                    } catch (Throwable e) {
                        onFailure(e);
                    }
                }

                @Override
                public void onFailure(Throwable e) {
                    try {
                        channel.sendResponse(e);
                    } catch (Throwable e1) {
                        logger.warn("Failed to send response for " + actionName, e1);
                    }
                }
            });
        }
    }

    class ReplicaOperationTransportHandler implements TransportRequestHandler<ReplicaRequest> {
        @Override
        public void messageReceived(final ReplicaRequest request, final TransportChannel channel) throws Exception {
            new AsyncReplicaAction(request, channel).run();
        }
    }

    public static class RetryOnReplicaException extends ElasticsearchException {

        public RetryOnReplicaException(ShardId shardId, String msg) {
            super(msg);
            setShard(shardId);
        }

        public RetryOnReplicaException(StreamInput in) throws IOException{
            super(in);
        }
    }

    private final class AsyncReplicaAction extends AbstractRunnable {
        private final ReplicaRequest request;
        private final TransportChannel channel;
        // important: we pass null as a timeout as failing a replica is
        // something we want to avoid at all costs
        private final ClusterStateObserver observer = new ClusterStateObserver(clusterService, null, logger);


        AsyncReplicaAction(ReplicaRequest request, TransportChannel channel) {
            this.request = request;
            this.channel = channel;
        }

        @Override
        public void onFailure(Throwable t) {
            if (t instanceof RetryOnReplicaException) {
                logger.trace("Retrying operation on replica, action [{}], request [{}]", t, actionName, request);
                observer.waitForNextChange(new ClusterStateObserver.Listener() {
                    @Override
                    public void onNewClusterState(ClusterState state) {
                        threadPool.executor(executor).execute(AsyncReplicaAction.this);
                    }

                    @Override
                    public void onClusterServiceClose() {
                        responseWithFailure(new NodeClosedException(clusterService.localNode()));
                    }

                    @Override
                    public void onTimeout(TimeValue timeout) {
                        throw new AssertionError("Cannot happen: there is not timeout");
                    }
                });
            } else {
                try {
                    failReplicaIfNeeded(request.internalShardId.getIndex(), request.internalShardId.id(), t, request);
                } catch (Throwable unexpected) {
                    logger.error("{} unexpected error while failing replica", request.internalShardId.id(), unexpected);
                } finally {
                    responseWithFailure(t);
                }
            }
        }

        protected void responseWithFailure(Throwable t) {
            try {
                channel.sendResponse(t);
            } catch (IOException responseException) {
                logger.warn("failed to send error message back to client for action [" + transportReplicaAction + "]", responseException);
                logger.warn("actual Exception", t);
            }
        }

        @Override
        protected void doRun() throws Exception {
            try (Releasable shardReference = getIndexShardOperationsCounter(request.internalShardId, request.primaryTerm)) {
                shardOperationOnReplica(request.internalShardId, request);
            }
            channel.sendResponse(TransportResponse.Empty.INSTANCE);
        }
    }

    protected class PrimaryOperationRequest {
        public final ShardId shardId;
        public final Request request;

        public PrimaryOperationRequest(int shardId, String index, Request request) {
            this.shardId = new ShardId(index, shardId);
            this.request = request;
        }
    }

    public static class RetryOnPrimaryException extends ElasticsearchException {
        public RetryOnPrimaryException(ShardId shardId, String msg) {
            super(msg);
            setShard(shardId);
        }

        public RetryOnPrimaryException(StreamInput in) throws IOException{
            super(in);
        }
    }

    /**
     * Responsible for performing all operations up to the point we start starting sending requests to replica shards.
     * Including forwarding the request to another node if the primary is not assigned locally.
     * <p>
     * Note that as soon as we start sending request to replicas, state responsibility is transferred to {@link ReplicationPhase}
     */
    final class PrimaryPhase extends AbstractRunnable {
        private final ActionListener<Response> listener;
        private final InternalRequest internalRequest;
        private final ClusterStateObserver observer;
        private final AtomicBoolean finished = new AtomicBoolean(false);
        private volatile Releasable indexShardReference;

        PrimaryPhase(Request request, ActionListener<Response> listener) {
            this.internalRequest = new InternalRequest(request);
            this.listener = listener;
            this.observer = new ClusterStateObserver(clusterService, internalRequest.request().timeout(), logger);
        }

        @Override
        public void onFailure(Throwable e) {
            finishWithUnexpectedFailure(e);
        }

        @Override
        protected void doRun() {
            if (checkBlocks() == false) {
                return;
            }
            final ShardIterator shardIt = shards(observer.observedState(), internalRequest);
            final ShardRouting primary = resolvePrimary(shardIt);
            if (primary == null) {
                retryBecauseUnavailable(shardIt.shardId(), "No active shards.");
                return;
            }
            if (primary.active() == false) {
                logger.trace("primary shard [{}] is not yet active, scheduling a retry. action [{}], request [{}]", primary.shardId(), actionName, internalRequest.request);
                retryBecauseUnavailable(shardIt.shardId(), "Primary shard is not active or isn't assigned to a known node.");
                return;
            }
            if (observer.observedState().nodes().nodeExists(primary.currentNodeId()) == false) {
                logger.trace("primary shard [{}] is assigned to anode we do not know the node, scheduling a retry.", primary.shardId(), primary.currentNodeId());
                retryBecauseUnavailable(shardIt.shardId(), "Primary shard is not active or isn't assigned to a known node.");
                return;
            }
            routeRequestOrPerformLocally(primary, shardIt);
        }

        /**
         * checks for any cluster state blocks. Returns true if operation is OK to proceeded.
         * if false is return, no further action is needed. The method takes care of any continuation, by either
         * responding to the listener or scheduling a retry
         */
        protected boolean checkBlocks() {
            ClusterBlockException blockException = checkGlobalBlock(observer.observedState());
            if (blockException != null) {
                if (blockException.retryable()) {
                    logger.trace("cluster is blocked ({}), scheduling a retry", blockException.getMessage());
                    retry(blockException);
                } else {
                    finishAsFailed(blockException);
                }
                return false;
            }
            if (resolveIndex()) {
                internalRequest.concreteIndex(indexNameExpressionResolver.concreteSingleIndex(observer.observedState(), internalRequest.request()));
            } else {
                internalRequest.concreteIndex(internalRequest.request().index());
            }

            resolveRequest(observer.observedState(), internalRequest, listener);

            blockException = checkRequestBlock(observer.observedState(), internalRequest);
            if (blockException != null) {
                if (blockException.retryable()) {
                    logger.trace("cluster is blocked ({}), scheduling a retry", blockException.getMessage());
                    retry(blockException);
                } else {
                    finishAsFailed(blockException);
                }
                return false;
            }
            return true;
        }

        protected ShardRouting resolvePrimary(ShardIterator shardIt) {
            // no shardIt, might be in the case between index gateway recovery and shardIt initialization
            ShardRouting shard;
            while ((shard = shardIt.nextOrNull()) != null) {
                // we only deal with primary shardIt here...
                if (shard.primary()) {
                    return shard;
                }
            }
            return null;
        }

        /**
         * send the request to the node holding the primary or execute if local
         */
        protected void routeRequestOrPerformLocally(final ShardRouting primary, final ShardIterator shardsIt) {
            if (primary.currentNodeId().equals(observer.observedState().nodes().localNodeId())) {
                try {
                    threadPool.executor(executor).execute(new AbstractRunnable() {
                        @Override
                        public void onFailure(Throwable t) {
                            finishAsFailed(t);
                        }

                        @Override
                        protected void doRun() throws Exception {
                            performOnPrimary(primary, shardsIt);
                        }
                    });
                } catch (Throwable t) {
                    finishAsFailed(t);
                }
            } else {
                DiscoveryNode node = observer.observedState().nodes().get(primary.currentNodeId());
                transportService.sendRequest(node, actionName, internalRequest.request(), transportOptions, new BaseTransportResponseHandler<Response>() {

                    @Override
                    public Response newInstance() {
                        return newResponseInstance();
                    }

                    @Override
                    public String executor() {
                        return ThreadPool.Names.SAME;
                    }

                    @Override
                    public void handleResponse(Response response) {
                        finishOnRemoteSuccess(response);
                    }

                    @Override
                    public void handleException(TransportException exp) {
                        try {
                            // if we got disconnected from the node, or the node / shard is not in the right state (being closed)
                            if (exp.unwrapCause() instanceof ConnectTransportException || exp.unwrapCause() instanceof NodeClosedException ||
                                    retryPrimaryException(exp)) {
                                // we already marked it as started when we executed it (removed the listener) so pass false
                                // to re-add to the cluster listener
                                logger.trace("received an error from node the primary was assigned to ({}), scheduling a retry", exp.getMessage());
                                retry(exp);
                            } else {
                                finishAsFailed(exp);
                            }
                        } catch (Throwable t) {
                            finishWithUnexpectedFailure(t);
                        }
                    }
                });
            }
        }

        void retry(Throwable failure) {
            assert failure != null;
            if (observer.isTimedOut()) {
                // we running as a last attempt after a timeout has happened. don't retry
                finishAsFailed(failure);
                return;
            }
            observer.waitForNextChange(new ClusterStateObserver.Listener() {
                @Override
                public void onNewClusterState(ClusterState state) {
                    run();
                }

                @Override
                public void onClusterServiceClose() {
                    finishAsFailed(new NodeClosedException(clusterService.localNode()));
                }

                @Override
                public void onTimeout(TimeValue timeout) {
                    // Try one more time...
                    run();
                }
            });
        }

        /**
         * upon success, finish the first phase and transfer responsibility to the {@link ReplicationPhase}
         */
        void finishAndMoveToReplication(ReplicationPhase replicationPhase) {
            if (finished.compareAndSet(false, true)) {
                replicationPhase.run();
            } else {
                assert false : "finishAndMoveToReplication called but operation is already finished";
            }
        }


        void finishAsFailed(Throwable failure) {
            if (finished.compareAndSet(false, true)) {
                Releasables.close(indexShardReference);
                logger.trace("operation failed. action [{}], request [{}]", failure, actionName, internalRequest.request);
                listener.onFailure(failure);
            } else {
                assert false : "finishAsFailed called but operation is already finished";
            }
        }

        void finishWithUnexpectedFailure(Throwable failure) {
            logger.warn("unexpected error during the primary phase for action [{}], request [{}]", failure, actionName, internalRequest.request);
            if (finished.compareAndSet(false, true)) {
                Releasables.close(indexShardReference);
                listener.onFailure(failure);
            } else {
                assert false : "finishWithUnexpectedFailure called but operation is already finished";
            }
        }

        void finishOnRemoteSuccess(Response response) {
            if (finished.compareAndSet(false, true)) {
                if (logger.isTraceEnabled()) {
                    logger.trace("operation succeeded. action [{}],request [{}]", actionName, internalRequest.request);
                }
                listener.onResponse(response);
            } else {
                assert false : "finishOnRemoteSuccess called but operation is already finished";
            }
        }

        /**
         * perform the operation on the node holding the primary
         */
        void performOnPrimary(final ShardRouting primary, final ShardIterator shardsIt) {
            final String writeConsistencyFailure = checkWriteConsistency(primary);
            if (writeConsistencyFailure != null) {
                retryBecauseUnavailable(primary.shardId(), writeConsistencyFailure);
                return;
            }
            final ReplicationPhase replicationPhase;
            try {
                indexShardReference = getIndexShardOperationsCounter(primary.shardId(), primary.primaryTerm());
                PrimaryOperationRequest por = new PrimaryOperationRequest(primary.id(), internalRequest.concreteIndex(), internalRequest.request());
                Tuple<Response, ReplicaRequest> primaryResponse = shardOperationOnPrimary(observer.observedState(), por);
<<<<<<< HEAD
                primaryResponse.v2().primaryTerm(primary.primaryTerm());
                logger.trace("operation completed on primary [{}]", primary);
=======
                if (logger.isTraceEnabled()) {
                    logger.trace("operation completed on primary [{}], action [{}], request [{}], cluster state version [{}]", primary, actionName, por.request, observer.observedState().version());
                }
>>>>>>> c1264b92
                replicationPhase = new ReplicationPhase(shardsIt, primaryResponse.v2(), primaryResponse.v1(), observer, primary, internalRequest, listener, indexShardReference, shardFailedTimeout);
            } catch (Throwable e) {
                // shard has not been allocated yet, retry it here
                if (retryPrimaryException(e)) {
                    logger.trace("had an error while performing operation on primary ({}, action [{}], request [{}]), scheduling a retry.", e, primary, actionName, internalRequest.request);
                    // We have to close here because when we retry we will increment get a new reference on index shard again and we do not want to
                    // increment twice.
                    Releasables.close(indexShardReference);
                    // We have to reset to null here because whe we retry it might be that we never get to the point where we assign a new reference
                    // (for example, in case the operation was rejected because queue is full). In this case we would release again once one of the finish methods is called.
                    indexShardReference = null;
                    retry(e);
                    return;
                }
                if (ExceptionsHelper.status(e) == RestStatus.CONFLICT) {
                    if (logger.isTraceEnabled()) {
                        logger.trace(primary.shortSummary() + ": Failed to execute [" + internalRequest.request() + "]", e);
                    }
                } else {
                    if (logger.isDebugEnabled()) {
                        logger.debug(primary.shortSummary() + ": Failed to execute [" + internalRequest.request() + "]", e);
                    }
                }
                finishAsFailed(e);
                return;
            }
            finishAndMoveToReplication(replicationPhase);
        }

        /**
         * checks whether we can perform a write based on the write consistency setting
         * returns **null* if OK to proceed, or a string describing the reason to stop
         */
        String checkWriteConsistency(ShardRouting shard) {
            if (checkWriteConsistency == false) {
                return null;
            }

            final WriteConsistencyLevel consistencyLevel;
            if (internalRequest.request().consistencyLevel() != WriteConsistencyLevel.DEFAULT) {
                consistencyLevel = internalRequest.request().consistencyLevel();
            } else {
                consistencyLevel = defaultWriteConsistencyLevel;
            }
            final int sizeActive;
            final int requiredNumber;
            IndexRoutingTable indexRoutingTable = observer.observedState().getRoutingTable().index(shard.index());
            if (indexRoutingTable != null) {
                IndexShardRoutingTable shardRoutingTable = indexRoutingTable.shard(shard.getId());
                if (shardRoutingTable != null) {
                    sizeActive = shardRoutingTable.activeShards().size();
                    if (consistencyLevel == WriteConsistencyLevel.QUORUM && shardRoutingTable.getSize() > 2) {
                        // only for more than 2 in the number of shardIt it makes sense, otherwise its 1 shard with 1 replica, quorum is 1 (which is what it is initialized to)
                        requiredNumber = (shardRoutingTable.getSize() / 2) + 1;
                    } else if (consistencyLevel == WriteConsistencyLevel.ALL) {
                        requiredNumber = shardRoutingTable.getSize();
                    } else {
                        requiredNumber = 1;
                    }
                } else {
                    sizeActive = 0;
                    requiredNumber = 1;
                }
            } else {
                sizeActive = 0;
                requiredNumber = 1;
            }

            if (sizeActive < requiredNumber) {
                logger.trace("not enough active copies of shard [{}] to meet write consistency of [{}] (have {}, needed {}), scheduling a retry. action [{}], request [{}]",
                        shard.shardId(), consistencyLevel, sizeActive, requiredNumber, actionName, internalRequest.request);
                return "Not enough active copies to meet write consistency of [" + consistencyLevel + "] (have " + sizeActive + ", needed " + requiredNumber + ").";
            } else {
                return null;
            }
        }

        void retryBecauseUnavailable(ShardId shardId, String message) {
            retry(new UnavailableShardsException(shardId, message + " Timeout: [" + internalRequest.request().timeout() + "], request: " + internalRequest.request().toString()));
        }

    }

    protected Releasable getIndexShardOperationsCounter(ShardId shardId, long opPrimaryTerm) {
        IndexService indexService = indicesService.indexServiceSafe(shardId.index().getName());
        IndexShard indexShard = indexService.getShard(shardId.id());
        return new IndexShardReference(indexShard, opPrimaryTerm);
    }

    private void failReplicaIfNeeded(String index, int shardId, Throwable t, ReplicaRequest request) {
        logger.trace("failure on replica [{}][{}], action [{}], request [{}]", t, index, shardId, actionName, request);
        if (ignoreReplicaException(t) == false) {
            IndexService indexService = indicesService.indexService(index);
            if (indexService == null) {
                logger.debug("ignoring failed replica [{}][{}] because index was already removed.", index, shardId);
                return;
            }
            IndexShard indexShard = indexService.getShardOrNull(shardId);
            if (indexShard == null) {
                logger.debug("ignoring failed replica [{}][{}] because index was already removed.", index, shardId);
                return;
            }
            indexShard.failShard(actionName + " failed on replica", t);
        }
    }

    /**
     * inner class is responsible for send the requests to all replica shards and manage the responses
     */
    final class ReplicationPhase extends AbstractRunnable {

        private final ReplicaRequest replicaRequest;
        private final Response finalResponse;
        private final ShardIterator shardIt;
        private final ActionListener<Response> listener;
        private final AtomicBoolean finished = new AtomicBoolean(false);
        private final AtomicInteger success = new AtomicInteger(1); // We already wrote into the primary shard
        private final ConcurrentMap<String, Throwable> shardReplicaFailures = ConcurrentCollections.newConcurrentMap();
        private final IndexMetaData indexMetaData;
        private final ShardRouting originalPrimaryShard;
        private final AtomicInteger pending;
        private final int totalShards;
        private final ClusterStateObserver observer;
        private final Releasable indexShardReference;
        private final TimeValue shardFailedTimeout;

        /**
         * the constructor doesn't take any action, just calculates state. Call {@link #run()} to start
         * replicating.
         */
        public ReplicationPhase(ShardIterator originalShardIt, ReplicaRequest replicaRequest, Response finalResponse,
                                ClusterStateObserver observer, ShardRouting originalPrimaryShard,
                                InternalRequest internalRequest, ActionListener<Response> listener, Releasable indexShardReference,
                                TimeValue shardFailedTimeout) {
            this.replicaRequest = replicaRequest;
            this.listener = listener;
            this.finalResponse = finalResponse;
            this.originalPrimaryShard = originalPrimaryShard;
            this.observer = observer;
            indexMetaData = observer.observedState().metaData().index(internalRequest.concreteIndex());
            this.indexShardReference = indexShardReference;
            this.shardFailedTimeout = shardFailedTimeout;

            ShardRouting shard;
            // we double check on the state, if it got changed we need to make sure we take the latest one cause
            // maybe a replica shard started its recovery process and we need to apply it there...

            // we also need to make sure if the new state has a new primary shard (that we indexed to before) started
            // and assigned to another node (while the indexing happened). In that case, we want to apply it on the
            // new primary shard as well...
            ClusterState newState = clusterService.state();

            int numberOfUnassignedOrIgnoredReplicas = 0;
            int numberOfPendingShardInstances = 0;
            if (observer.observedState() != newState) {
                observer.reset(newState);
                shardIt = shards(newState, internalRequest);
                while ((shard = shardIt.nextOrNull()) != null) {
                    if (shard.primary()) {
                        if (originalPrimaryShard.currentNodeId().equals(shard.currentNodeId()) == false) {
                            // there is a new primary, we'll have to replicate to it.
                            numberOfPendingShardInstances++;
                        }
                        if (shard.relocating()) {
                            numberOfPendingShardInstances++;
                        }
                    } else if (shouldExecuteReplication(indexMetaData.getSettings()) == false) {
                        // If the replicas use shadow replicas, there is no reason to
                        // perform the action on the replica, so skip it and
                        // immediately return

                        // this delays mapping updates on replicas because they have
                        // to wait until they get the new mapping through the cluster
                        // state, which is why we recommend pre-defined mappings for
                        // indices using shadow replicas
                        numberOfUnassignedOrIgnoredReplicas++;
                    } else if (shard.unassigned()) {
                        numberOfUnassignedOrIgnoredReplicas++;
                    } else if (shard.relocating()) {
                        // we need to send to two copies
                        numberOfPendingShardInstances += 2;
                    } else {
                        numberOfPendingShardInstances++;
                    }
                }
            } else {
                shardIt = originalShardIt;
                shardIt.reset();
                while ((shard = shardIt.nextOrNull()) != null) {
                    if (shard.unassigned()) {
                        numberOfUnassignedOrIgnoredReplicas++;
                    } else if (shard.primary()) {
                        if (shard.relocating()) {
                            // we have to replicate to the other copy
                            numberOfPendingShardInstances += 1;
                        }
                    } else if (shouldExecuteReplication(indexMetaData.getSettings()) == false) {
                        // If the replicas use shadow replicas, there is no reason to
                        // perform the action on the replica, so skip it and
                        // immediately return

                        // this delays mapping updates on replicas because they have
                        // to wait until they get the new mapping through the cluster
                        // state, which is why we recommend pre-defined mappings for
                        // indices using shadow replicas
                        numberOfUnassignedOrIgnoredReplicas++;
                    } else if (shard.relocating()) {
                        // we need to send to two copies
                        numberOfPendingShardInstances += 2;
                    } else {
                        numberOfPendingShardInstances++;
                    }
                }
            }

            // one for the primary already done
            this.totalShards = 1 + numberOfPendingShardInstances + numberOfUnassignedOrIgnoredReplicas;
            this.pending = new AtomicInteger(numberOfPendingShardInstances);
        }

        /**
         * total shard copies
         */
        int totalShards() {
            return totalShards;
        }

        /**
         * total successful operations so far
         */
        int successful() {
            return success.get();
        }

        /**
         * number of pending operations
         */
        int pending() {
            return pending.get();
        }

        @Override
        public void onFailure(Throwable t) {
            logger.error("unexpected error while replicating for action [{}]. shard [{}]. ", t, actionName, shardIt.shardId());
            forceFinishAsFailed(t);
        }

        /**
         * start sending current requests to replicas
         */
        @Override
        protected void doRun() {
            if (logger.isTraceEnabled()) {
                logger.trace("replication phase started. pending [{}], action [{}], request [{}], cluster state version used [{}]", pending.get(),
                        actionName, replicaRequest, observer.observedState().version());
            }
            if (pending.get() == 0) {
                doFinish();
                return;
            }
            ShardRouting shard;
            shardIt.reset(); // reset the iterator
            while ((shard = shardIt.nextOrNull()) != null) {
                // if its unassigned, nothing to do here...
                if (shard.unassigned()) {
                    continue;
                }

                // we index on a replica that is initializing as well since we might not have got the event
                // yet that it was started. We will get an exception IllegalShardState exception if its not started
                // and that's fine, we will ignore it
                if (shard.primary()) {
                    if (originalPrimaryShard.currentNodeId().equals(shard.currentNodeId()) == false) {
                        // there is a new primary, we'll have to replicate to it.
                        performOnReplica(shard, shard.currentNodeId());
                    }
                    if (shard.relocating()) {
                        performOnReplica(shard, shard.relocatingNodeId());
                    }
                } else if (shouldExecuteReplication(indexMetaData.getSettings())) {
                    performOnReplica(shard, shard.currentNodeId());
                    if (shard.relocating()) {
                        performOnReplica(shard, shard.relocatingNodeId());
                    }
                }
            }
        }

        /**
         * send operation to the given node or perform it if local
         */
        void performOnReplica(final ShardRouting shard, final String nodeId) {
            // if we don't have that node, it means that it might have failed and will be created again, in
            // this case, we don't have to do the operation, and just let it failover
            if (!observer.observedState().nodes().nodeExists(nodeId)) {
                onReplicaFailure(nodeId, null);
                return;
            }

            replicaRequest.internalShardId = shardIt.shardId();

            if (!nodeId.equals(observer.observedState().nodes().localNodeId())) {
                final DiscoveryNode node = observer.observedState().nodes().get(nodeId);
                transportService.sendRequest(node, transportReplicaAction, replicaRequest,
                        transportOptions, new EmptyTransportResponseHandler(ThreadPool.Names.SAME) {
                            @Override
                            public void handleResponse(TransportResponse.Empty vResponse) {
                                onReplicaSuccess();
                            }

                            @Override
                            public void handleException(TransportException exp) {
                                logger.trace("[{}] transport failure during replica request [{}], action [{}]", exp, node, replicaRequest, actionName);
                                if (ignoreReplicaException(exp)) {
                                    onReplicaFailure(nodeId, exp);
                                } else {
                                    logger.warn("{} failed to perform {} on node {}", exp, shardIt.shardId(), actionName, node);
                                    shardStateAction.shardFailed(shard, indexMetaData.getIndexUUID(), "failed to perform " + actionName + " on replica on node " + node, exp, shardFailedTimeout, new ReplicationFailedShardStateListener(nodeId, exp));
                                }
                            }
                        });
            } else {
                try {
                    threadPool.executor(executor).execute(new AbstractRunnable() {
                        @Override
                        protected void doRun() {
                            try {
                                shardOperationOnReplica(shard.shardId(), replicaRequest);
                                onReplicaSuccess();
                            } catch (Throwable e) {
                                onReplicaFailure(nodeId, e);
                                failReplicaIfNeeded(shard.index(), shard.id(), e, replicaRequest);
                            }
                        }

                        // we must never reject on because of thread pool capacity on replicas
                        @Override
                        public boolean isForceExecution() {
                            return true;
                        }

                        @Override
                        public void onFailure(Throwable t) {
                            onReplicaFailure(nodeId, t);
                        }
                    });
                } catch (Throwable e) {
                    failReplicaIfNeeded(shard.index(), shard.id(), e, replicaRequest);
                    onReplicaFailure(nodeId, e);
                }
            }
        }


        void onReplicaFailure(String nodeId, @Nullable Throwable e) {
            // Only version conflict should be ignored from being put into the _shards header?
            if (e != null && ignoreReplicaException(e) == false) {
                shardReplicaFailures.put(nodeId, e);
            }
            decPendingAndFinishIfNeeded();
        }

        void onReplicaSuccess() {
            success.incrementAndGet();
            decPendingAndFinishIfNeeded();
        }

        private void decPendingAndFinishIfNeeded() {
            if (pending.decrementAndGet() <= 0) {
                doFinish();
            }
        }

        private void forceFinishAsFailed(Throwable t) {
            if (finished.compareAndSet(false, true)) {
                Releasables.close(indexShardReference);
                listener.onFailure(t);
            }
        }

        private void doFinish() {
            if (finished.compareAndSet(false, true)) {
                Releasables.close(indexShardReference);
                final ShardId shardId = shardIt.shardId();
                final ReplicationResponse.ShardInfo.Failure[] failuresArray;
                if (!shardReplicaFailures.isEmpty()) {
                    int slot = 0;
                    failuresArray = new ReplicationResponse.ShardInfo.Failure[shardReplicaFailures.size()];
                    for (Map.Entry<String, Throwable> entry : shardReplicaFailures.entrySet()) {
                        RestStatus restStatus = ExceptionsHelper.status(entry.getValue());
                        failuresArray[slot++] = new ReplicationResponse.ShardInfo.Failure(
                                shardId.getIndex(), shardId.getId(), entry.getKey(), entry.getValue(), restStatus, false
                        );
                    }
                } else {
                    failuresArray = ReplicationResponse.EMPTY;
                }
                finalResponse.setShardInfo(new ReplicationResponse.ShardInfo(
                                totalShards,
                                success.get(),
                                failuresArray

                        )
                );
                listener.onResponse(finalResponse);
            }
        }

        public class ReplicationFailedShardStateListener implements ShardStateAction.Listener {
            private final String nodeId;
            private Throwable failure;

            public ReplicationFailedShardStateListener(String nodeId, Throwable failure) {
                this.nodeId = nodeId;
                this.failure = failure;
            }

            @Override
            public void onSuccess() {
                onReplicaFailure(nodeId, failure);
            }

            @Override
            public void onShardFailedNoMaster() {
                onReplicaFailure(nodeId, failure);
            }

            @Override
            public void onShardFailedFailure(DiscoveryNode master, TransportException e) {
                if (e instanceof ReceiveTimeoutTransportException) {
                    logger.trace("timeout sending shard failure to master [{}]", e, master);
                }
                onReplicaFailure(nodeId, failure);
            }
        }
    }

    /**
     * Indicated whether this operation should be replicated to shadow replicas or not. If this method returns true the replication phase will be skipped.
     * For example writes such as index and delete don't need to be replicated on shadow replicas but refresh and flush do.
     */
    protected boolean shouldExecuteReplication(Settings settings) {
        return IndexMetaData.isIndexUsingShadowReplicas(settings) == false;
    }

    /**
     * Internal request class that gets built on each node. Holds the original request plus additional info.
     */
    protected class InternalRequest {
        final Request request;
        String concreteIndex;

        InternalRequest(Request request) {
            this.request = request;
        }

        public Request request() {
            return request;
        }

        void concreteIndex(String concreteIndex) {
            this.concreteIndex = concreteIndex;
        }

        public String concreteIndex() {
            return concreteIndex;
        }
    }


    static class IndexShardReference implements Releasable {

        final private IndexShard counter;
        private final AtomicBoolean closed = new AtomicBoolean(false);

        IndexShardReference(IndexShard counter, long opPrimaryTerm) {
            // this enforces primary terms, if we're lagging an exception will be thrown.
            counter.incrementOperationCounter(opPrimaryTerm);
            this.counter = counter;
        }

        @Override
        public void close() {
            if (closed.compareAndSet(false, true)) {
                counter.decrementOperationCounter();
            }
        }
    }

    /** utility method for common tasks that should be done after a write operation */
    public static void processAfterWrite(boolean refresh, IndexShard indexShard, Translog.Location location) {
        if (refresh) {
            try {
                indexShard.refresh("refresh_flag_index");
            } catch (Throwable e) {
                // ignore
            }
        }
        if (indexShard.getTranslogDurability() == Translog.Durabilty.REQUEST && location != null) {
            indexShard.sync(location);
        }
        indexShard.maybeFlush();
    }
}<|MERGE_RESOLUTION|>--- conflicted
+++ resolved
@@ -575,14 +575,10 @@
                 indexShardReference = getIndexShardOperationsCounter(primary.shardId(), primary.primaryTerm());
                 PrimaryOperationRequest por = new PrimaryOperationRequest(primary.id(), internalRequest.concreteIndex(), internalRequest.request());
                 Tuple<Response, ReplicaRequest> primaryResponse = shardOperationOnPrimary(observer.observedState(), por);
-<<<<<<< HEAD
                 primaryResponse.v2().primaryTerm(primary.primaryTerm());
-                logger.trace("operation completed on primary [{}]", primary);
-=======
                 if (logger.isTraceEnabled()) {
                     logger.trace("operation completed on primary [{}], action [{}], request [{}], cluster state version [{}]", primary, actionName, por.request, observer.observedState().version());
                 }
->>>>>>> c1264b92
                 replicationPhase = new ReplicationPhase(shardsIt, primaryResponse.v2(), primaryResponse.v1(), observer, primary, internalRequest, listener, indexShardReference, shardFailedTimeout);
             } catch (Throwable e) {
                 // shard has not been allocated yet, retry it here
